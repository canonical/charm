# Copyright 2020 Canonical Ltd.
#
# Licensed under the Apache License, Version 2.0 (the "License");
# you may not use this file except in compliance with the License.
# You may obtain a copy of the License at
#
# http://www.apache.org/licenses/LICENSE-2.0
#
# Unless required by applicable law or agreed to in writing, software
# distributed under the License is distributed on an "AS IS" BASIS,
# WITHOUT WARRANTIES OR CONDITIONS OF ANY KIND, either express or implied.
# See the License for the specific language governing permissions and
# limitations under the License.
#
# For further info, check https://github.com/canonical/charmcraft

"""Collection of creation functions for normally used objects for testing."""

from charmcraft.cmdbase import BaseCommand


<<<<<<< HEAD
def create_command(name_, help_msg_, common_=False):
=======
def create_command(name_, help_msg_=None):
>>>>>>> da102fce
    """Helper to create commands."""
    if help_msg_ is None:
        help_msg_ = "Automatic help generated in the factory for the tests."

    class MyCommand(BaseCommand):
        name = name_
        help_msg = help_msg_
        common = common_

        def run(self, parsed_args):
            pass

    return MyCommand<|MERGE_RESOLUTION|>--- conflicted
+++ resolved
@@ -19,11 +19,7 @@
 from charmcraft.cmdbase import BaseCommand
 
 
-<<<<<<< HEAD
-def create_command(name_, help_msg_, common_=False):
-=======
-def create_command(name_, help_msg_=None):
->>>>>>> da102fce
+def create_command(name_, help_msg_=None, common_=False):
     """Helper to create commands."""
     if help_msg_ is None:
         help_msg_ = "Automatic help generated in the factory for the tests."
