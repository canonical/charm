# Copyright 2020-2021 Canonical Ltd.
#
# Licensed under the Apache License, Version 2.0 (the "License");
# you may not use this file except in compliance with the License.
# You may obtain a copy of the License at
#
# http://www.apache.org/licenses/LICENSE-2.0
#
# Unless required by applicable law or agreed to in writing, software
# distributed under the License is distributed on an "AS IS" BASIS,
# WITHOUT WARRANTIES OR CONDITIONS OF ANY KIND, either express or implied.
# See the License for the specific language governing permissions and
# limitations under the License.
#
# For further info, check https://github.com/canonical/charmcraft

"""Tests for the Store API layer (code in store/store.py)."""

import logging
from unittest.mock import patch, call, MagicMock

import pytest
from dateutil import parser

from charmcraft.utils import ResourceOption
from charmcraft.commands.store.store import Store, Library


@pytest.fixture
def client_mock():
    """Fixture to provide a mocked client."""
    client_mock = MagicMock()
    with patch('charmcraft.commands.store.store.Client', lambda api, storage: client_mock):
        yield client_mock


# -- tests for client usage

def test_client_init(config):
    """Check that the client is initiated ok even without config."""
    with patch('charmcraft.commands.store.store.Client') as client_mock:
        Store(config.charmhub)
    assert client_mock.mock_calls == [
        call(config.charmhub.api_url, config.charmhub.storage_url),
    ]


# -- tests for auth


def test_login(client_mock, config):
    """Simple login case."""
    store = Store(config.charmhub)
    result = store.login()
    assert client_mock.mock_calls == [
        call.clear_credentials(),
        call.get('/v1/whoami'),
    ]
    assert result is None


def test_logout(client_mock, config):
    """Simple logout case."""
    store = Store(config.charmhub)
    result = store.logout()
    assert client_mock.mock_calls == [
        call.clear_credentials(),
    ]
    assert result is None


def test_whoami(client_mock, config):
    """Simple whoami case."""
    store = Store(config.charmhub)
    auth_response = {'display-name': 'John Doe', 'username': 'jdoe', 'id': '-1'}
    client_mock.get.return_value = auth_response

    result = store.whoami()

    assert client_mock.mock_calls == [
        call.get('/v1/whoami'),
    ]
    assert result.name == 'John Doe'
    assert result.username == 'jdoe'
    assert result.userid == '-1'


# -- tests for register and list names


def test_register_name(client_mock, config):
    """Simple register case."""
    store = Store(config.charmhub)
    result = store.register_name('testname', 'stuff')

    assert client_mock.mock_calls == [
        call.post('/v1/charm', {'name': 'testname', 'type': 'stuff'}),
    ]
    assert result is None


def test_list_registered_names_empty(client_mock, config):
    """List registered names getting an empty response."""
    store = Store(config.charmhub)

    auth_response = {'results': []}
    client_mock.get.return_value = auth_response

    result = store.list_registered_names()

    assert client_mock.mock_calls == [
        call.get('/v1/charm')
    ]
    assert result == []


def test_list_registered_names_multiple(client_mock, config):
    """List registered names getting a multiple response."""
    store = Store(config.charmhub)

    auth_response = {'results': [
        {'name': 'name1', 'type': 'charm', 'private': False, 'status': 'status1'},
        {'name': 'name2', 'type': 'bundle', 'private': True, 'status': 'status2'},
    ]}
    client_mock.get.return_value = auth_response

    result = store.list_registered_names()

    assert client_mock.mock_calls == [
        call.get('/v1/charm')
    ]
    item1, item2 = result
    assert item1.name == 'name1'
    assert item1.entity_type == 'charm'
    assert not item1.private
    assert item1.status == 'status1'
    assert item2.name == 'name2'
    assert item2.entity_type == 'bundle'
    assert item2.private
    assert item2.status == 'status2'


# -- tests for the upload functionality (both for charm/bundles and resources)

def test_upload_straightforward(client_mock, caplog, config):
    """The full and successful upload case."""
    caplog.set_level(logging.DEBUG, logger="charmcraft.commands")
    store = Store(config.charmhub)

    # the first response, for when pushing bytes
    test_upload_id = 'test-upload-id'
    client_mock.push.return_value = test_upload_id

    # the second response, for telling the store it was pushed
    test_status_url = 'https://store.c.c/status'
    client_mock.post.return_value = {'status-url': test_status_url}

    # the third response, status ok (note the patched UPLOAD_ENDING_STATUSES below)
    test_revision = 123
    test_status_ok = 'test-status'
    status_response = {
        'revisions': [{'status': test_status_ok, 'revision': test_revision, 'errors': None}]}
    client_mock.get.return_value = status_response

    test_status_resolution = 'test-ok-or-not'
    fake_statuses = {test_status_ok: test_status_resolution}
    test_filepath = 'test-filepath'
    test_endpoint = '/v1/test/revisions/endpoint/'
    with patch.dict('charmcraft.commands.store.store.UPLOAD_ENDING_STATUSES', fake_statuses):
        result = store._upload(test_endpoint, test_filepath)

    # check all client calls
    assert client_mock.mock_calls == [
        call.push(test_filepath),
        call.post(test_endpoint, {'upload-id': test_upload_id}),
        call.get(test_status_url),
    ]

    # check result (build after patched ending struct)
    assert result.ok == test_status_resolution
    assert result.status == test_status_ok
    assert result.revision == test_revision

    # check logs
    expected = [
        "Upload test-upload-id started, got status url https://store.c.c/status",
        "Status checked: " + str(status_response),
    ]
    assert expected == [rec.message for rec in caplog.records]


def test_upload_polls_status(client_mock, caplog, config):
    """Upload polls status url until the end is indicated."""
    caplog.set_level(logging.DEBUG, logger="charmcraft.commands")
    store = Store(config.charmhub)

    # first and second response, for pushing bytes and let the store know about it
    test_upload_id = 'test-upload-id'
    client_mock.push.return_value = test_upload_id
    test_status_url = 'https://store.c.c/status'
    client_mock.post.return_value = {'status-url': test_status_url}

    # the status checking response, will answer something not done yet twice, then ok
    test_revision = 123
    test_status_ok = 'test-status'
    status_response_1 = {
        'revisions': [{'status': 'still-scanning', 'revision': None, 'errors': None}]}
    status_response_2 = {
        'revisions': [{'status': 'more-revisions', 'revision': None, 'errors': None}]}
    status_response_3 = {
        'revisions': [{'status': test_status_ok, 'revision': test_revision, 'errors': None}]}
    client_mock.get.side_effect = [status_response_1, status_response_2, status_response_3]

    test_status_resolution = 'clean and crispy'
    fake_statuses = {test_status_ok: test_status_resolution}
    with patch.dict('charmcraft.commands.store.store.UPLOAD_ENDING_STATUSES', fake_statuses):
        with patch('charmcraft.commands.store.store.POLL_DELAY', 0.01):
            result = store._upload('/test/endpoint/', 'some-filepath')

    # check the status-checking client calls (kept going until third one)
    assert client_mock.mock_calls[2:] == [
        call.get(test_status_url),
        call.get(test_status_url),
        call.get(test_status_url),
    ]

    # check result which must have values from final result
    assert result.ok == test_status_resolution
    assert result.status == test_status_ok
    assert result.revision == test_revision

    # check logs
    expected = [
        "Upload test-upload-id started, got status url https://store.c.c/status",
        "Status checked: " + str(status_response_1),
        "Status checked: " + str(status_response_2),
        "Status checked: " + str(status_response_3),
    ]
    assert expected == [rec.message for rec in caplog.records]


def test_upload_error(client_mock, config):
    """The upload ended in error."""
    store = Store(config.charmhub)

    # the first response, for when pushing bytes
    test_upload_id = 'test-upload-id'
    client_mock.push.return_value = test_upload_id

    # the second response, for telling the store it was pushed
    test_status_url = 'https://store.c.c/status'
    client_mock.post.return_value = {'status-url': test_status_url}

    # the third response, status in error (note the patched UPLOAD_ENDING_STATUSES below)
    test_revision = 123
    test_status_bad = 'test-status'
    status_response = {'revisions': [{
        'status': test_status_bad,
        'revision': test_revision,
        'errors': [
            {'message': "error text 1", 'code': "error-code-1"},
            {'message': "error text 2", 'code': "error-code-2"},
        ],
    }]}
    client_mock.get.return_value = status_response

    test_status_resolution = 'test-ok-or-not'
    fake_statuses = {test_status_bad: test_status_resolution}
    test_filepath = 'test-filepath'
    with patch.dict('charmcraft.commands.store.store.UPLOAD_ENDING_STATUSES', fake_statuses):
        result = store._upload('/test/endpoint/', test_filepath)

    # check result
    assert result.ok == test_status_resolution
    assert result.status == test_status_bad
    assert result.revision == test_revision
    error1, error2 = result.errors
    assert error1.message == "error text 1"
    assert error1.code == "error-code-1"
    assert error2.message == "error text 2"
    assert error2.code == "error-code-2"


def test_upload_charmbundles_endpoint(config):
<<<<<<< HEAD
    """Upload for charm or bundles prepares ok the endpoint and call generic _upload."""
=======
    """The bundle/charm upload prepares ok the endpoint and calls the generic _upload."""
>>>>>>> ed071757
    store = Store(config.charmhub)
    test_results = 'test-results'

    with patch.object(store, '_upload') as mock:
        mock.return_value = test_results
        result = store.upload('test-charm', 'test-filepath')
    mock.assert_called_once_with('/v1/charm/test-charm/revisions', 'test-filepath')
    assert result == test_results


def test_upload_resources_endpoint(config):
<<<<<<< HEAD
    """Upload for resources prepares ok the endpoint and call generic _upload."""
=======
    """The resource upload prepares ok the endpoint and calls the generic _upload."""
>>>>>>> ed071757
    store = Store(config.charmhub)
    test_results = 'test-results'

    with patch.object(store, '_upload') as mock:
        mock.return_value = test_results
        result = store.upload_resource('test-charm', 'test-resource', 'test-filepath')
    expected_endpoint = '/v1/charm/test-charm/resources/test-resource/revisions'
    mock.assert_called_once_with(expected_endpoint, 'test-filepath')
    assert result == test_results


# -- tests for list revisions


def test_list_revisions_ok(client_mock, config):
    """One revision ok."""
    store = Store(config.charmhub)
    client_mock.get.return_value = {'revisions': [
        {
            'revision': 7,
            'version': 'v7',
            'created-at': '2020-06-29T22:11:00.123',
            'status': 'approved',
            'errors': None,
        }
    ]}

    result = store.list_revisions('some-name')

    assert client_mock.mock_calls == [
        call.get('/v1/charm/some-name/revisions')
    ]

    (item,) = result
    assert item.revision == 7
    assert item.version == 'v7'
    assert item.created_at == parser.parse('2020-06-29T22:11:00.123')
    assert item.status == 'approved'
    assert item.errors == []


def test_list_revisions_empty(client_mock, config):
    """No revisions listed."""
    store = Store(config.charmhub)
    client_mock.get.return_value = {'revisions': []}

    result = store.list_revisions('some-name')

    assert client_mock.mock_calls == [
        call.get('/v1/charm/some-name/revisions')
    ]
    assert result == []


def test_list_revisions_errors(client_mock, config):
    """One revision with errors."""
    store = Store(config.charmhub)
    client_mock.get.return_value = {'revisions': [
        {
            'revision': 7,
            'version': 'v7',
            'created-at': '2020-06-29T22:11:00.123',
            'status': 'rejected',
            'errors': [
                {'message': "error text 1", 'code': "error-code-1"},
                {'message': "error text 2", 'code': "error-code-2"},
            ],
        }
    ]}

    result = store.list_revisions('some-name')

    assert client_mock.mock_calls == [
        call.get('/v1/charm/some-name/revisions')
    ]

    (item,) = result
    error1, error2 = item.errors
    assert error1.message == "error text 1"
    assert error1.code == "error-code-1"
    assert error2.message == "error text 2"
    assert error2.code == "error-code-2"


def test_list_revisions_several_mixed(client_mock, config):
    """All cases mixed."""
    client_mock.get.return_value = {'revisions': [
        {
            'revision': 1,
            'version': 'v1',
            'created-at': '2020-06-29T22:11:01',
            'status': 'rejected',
            'errors': [
                {'message': "error", 'code': "code"},
            ],
        },
        {
            'revision': 2,
            'version': 'v2',
            'created-at': '2020-06-29T22:11:02',
            'status': 'approved',
            'errors': None,
        },
    ]}

    store = Store(config.charmhub)
    result = store.list_revisions('some-name')

    (item1, item2) = result

    assert item1.revision == 1
    assert item1.version == 'v1'
    assert item1.created_at == parser.parse('2020-06-29T22:11:01')
    assert item1.status == 'rejected'
    (error,) = item1.errors
    assert error.message == "error"
    assert error.code == "code"

    assert item2.revision == 2
    assert item2.version == 'v2'
    assert item2.created_at == parser.parse('2020-06-29T22:11:02')
    assert item2.status == 'approved'
    assert item2.errors == []


# -- tests for release


def test_release_simple(client_mock, config):
    """Releasing a revision into one channel."""
    store = Store(config.charmhub)
    store.release('testname', 123, ['somechannel'], [])

    expected_body = [{'revision': 123, 'channel': 'somechannel', 'resources': []}]
    assert client_mock.mock_calls == [
        call.post('/v1/charm/testname/releases', expected_body),
    ]


def test_release_multiple_channels(client_mock, config):
    """Releasing a revision into multiple channels."""
    store = Store(config.charmhub)
    store.release('testname', 123, ['channel1', 'channel2', 'channel3'], [])

    expected_body = [
        {'revision': 123, 'channel': 'channel1', 'resources': []},
        {'revision': 123, 'channel': 'channel2', 'resources': []},
        {'revision': 123, 'channel': 'channel3', 'resources': []},
    ]
    assert client_mock.mock_calls == [
        call.post('/v1/charm/testname/releases', expected_body),
    ]


def test_release_with_resources(client_mock, config):
    """Releasing with resources attached."""
    store = Store(config.charmhub)
    r1 = ResourceOption(name='foo', revision=3)
    r2 = ResourceOption(name='bar', revision=17)
    store.release('testname', 123, ['channel1', 'channel2'], [r1, r2])

    expected_body = [
        {
            'revision': 123,
            'channel': 'channel1',
            'resources': [
                {'name': 'foo', 'revision': 3},
                {'name': 'bar', 'revision': 17},
            ]
        }, {
            'revision': 123,
            'channel': 'channel2',
            'resources': [
                {'name': 'foo', 'revision': 3},
                {'name': 'bar', 'revision': 17},
            ]
        }
    ]
    assert client_mock.mock_calls == [
        call.post('/v1/charm/testname/releases', expected_body),
    ]


# -- tests for status


def test_status_ok(client_mock, config):
    """Get all the release information."""
    client_mock.get.return_value = {
        'channel-map': [
            {
                'channel': 'latest/beta',
                'expiration-date': None,
                'platform': {'architecture': 'all', 'os': 'all', 'series': 'all'},
                'progressive': {'paused': None, 'percentage': None},
                'revision': 5,
                'when': '2020-07-16T18:45:24Z',
                'resources': [],
            }, {
                'channel': 'latest/edge/mybranch',
                'expiration-date': '2020-08-16T18:46:02Z',
                'platform': {'architecture': 'all', 'os': 'all', 'series': 'all'},
                'progressive': {'paused': None, 'percentage': None},
                'revision': 10,
                'when': '2020-07-16T18:46:02Z',
                'resources': [],
            }
        ],
        'package': {
            'channels': [
                {
                    'branch': None,
                    'fallback': None,
                    'name': 'latest/stable',
                    'risk': 'stable',
                    'track': 'latest',
                }, {
                    'branch': 'mybranch',
                    'fallback':
                    'latest/stable',
                    'name': 'latest/edge/mybranch',
                    'risk': 'edge',
                    'track': 'latest',
                },
            ]
        },
        'revisions': [
            {
                'revision': 5,
                'version': '5',
                'created-at': '2020-06-29T22:11:05',
                'status': 'approved',
                'errors': None,
            }, {
                'revision': 10,
                'version': '63a852b',
                'created-at': '2020-06-29T22:11:10',
                'status': 'approved',
                'errors': None,
            },
        ],
    }

    store = Store(config.charmhub)
    channel_map, channels, revisions = store.list_releases('testname')

    # check how the client is used
    assert client_mock.mock_calls == [
        call.get('/v1/charm/testname/releases'),
    ]

    # check response
    cmap1, cmap2 = channel_map
    assert cmap1.revision == 5
    assert cmap1.channel == 'latest/beta'
    assert cmap1.expires_at is None
    assert cmap1.resources == []
    assert cmap2.revision == 10
    assert cmap2.channel == 'latest/edge/mybranch'
    assert cmap2.expires_at == parser.parse('2020-08-16T18:46:02Z')
    assert cmap2.resources == []

    channel1, channel2 = channels
    assert channel1.name == 'latest/stable'
    assert channel1.track == 'latest'
    assert channel1.risk == 'stable'
    assert channel1.branch is None
    assert channel2.name == 'latest/edge/mybranch'
    assert channel2.track == 'latest'
    assert channel2.risk == 'edge'
    assert channel2.branch == 'mybranch'

    rev1, rev2 = revisions
    assert rev1.revision == 5
    assert rev1.version == '5'
    assert rev1.created_at == parser.parse('2020-06-29T22:11:05')
    assert rev1.status == 'approved'
    assert rev1.errors == []
    assert rev2.revision == 10
    assert rev2.version == '63a852b'
    assert rev2.created_at == parser.parse('2020-06-29T22:11:10')
    assert rev2.status == 'approved'
    assert rev2.errors == []


def test_status_with_resources(client_mock, config):
    """Get all the release information."""
    client_mock.get.return_value = {
        'channel-map': [
            {
                'channel': 'latest/stable',
                'expiration-date': None,
                'platform': {'architecture': 'all', 'os': 'all', 'series': 'all'},
                'progressive': {'paused': None, 'percentage': None},
                'revision': 5,
                'when': '2020-07-16T18:45:24Z',
                'resources': [
                    {
                        'name': 'test-resource-1',
                        'revision': 2,
                        'type': 'file',
                    },
                ],
            }, {
                'channel': 'latest/edge',
                'expiration-date': '2020-08-16T18:46:02Z',
                'platform': {'architecture': 'all', 'os': 'all', 'series': 'all'},
                'progressive': {'paused': None, 'percentage': None},
                'revision': 5,
                'when': '2020-07-16T18:46:02Z',
                'resources': [
                    {
                        'name': 'test-resource-1',
                        'revision': 2,
                        'type': 'file',
                    }, {
                        'name': 'test-resource-2',
                        'revision': 329,
                        'type': 'file',
                    },
                ],
            }
        ],
        'package': {
            'channels': [
                {
                    'branch': None,
                    'fallback': None,
                    'name': 'latest/edge',
                    'risk': 'edge',
                    'track': 'latest',
                }, {
                    'branch': None,
                    'fallback': None,
                    'name': 'latest/stable',
                    'risk': 'stable',
                    'track': 'latest',
                },
            ]
        },
        'revisions': [
            {
                'revision': 5,
                'version': '5',
                'created-at': '2020-06-29T22:11:05',
                'status': 'approved',
                'errors': None,
            },
        ],
    }

    store = Store(config.charmhub)
    channel_map, _, _ = store.list_releases('testname')

    # check response
    cmap1, cmap2 = channel_map

    assert cmap1.revision == 5
    assert cmap1.channel == 'latest/stable'
    assert cmap1.expires_at is None
    (res,) = cmap1.resources
    assert res.name == 'test-resource-1'
    assert res.revision == 2
    assert res.resource_type == 'file'

    assert cmap2.revision == 5
    assert cmap2.channel == 'latest/edge'
    assert cmap2.expires_at == parser.parse('2020-08-16T18:46:02Z')
    (res1, res2) = cmap2.resources
    assert res1.name == 'test-resource-1'
    assert res1.revision == 2
    assert res1.resource_type == 'file'
    assert res2.name == 'test-resource-2'
    assert res2.revision == 329
    assert res2.resource_type == 'file'


# -- tests for library related functions


def test_create_library_id(client_mock, config):
    """Create a new library in the store."""
    store = Store(config.charmhub)
    client_mock.post.return_value = {'library-id': 'test-lib-id'}

    result = store.create_library_id('test-charm-name', 'test-lib-name')

    assert client_mock.mock_calls == [
        call.post('/v1/charm/libraries/test-charm-name', {'library-name': 'test-lib-name'}),
    ]
    assert result == 'test-lib-id'


def test_create_library_revision(client_mock, config):
    """Create a new library revision in the store."""
    test_charm_name = 'test-charm-name'
    test_lib_name = 'test-lib-name'
    test_lib_id = 'test-lib-id'
    test_api = 'test-api-version'
    test_patch = 'test-patch-version'
    test_content = 'test content with quite a lot of funny Python code :p'
    test_hash = '1234'

    store = Store(config.charmhub)
    client_mock.post.return_value = {
        'api': test_api,
        'content': test_content,
        'hash': test_hash,
        'library-id': test_lib_id,
        'library-name': test_lib_name,
        'charm-name': test_charm_name,
        'patch': test_patch,
    }

    result_lib = store.create_library_revision(
        test_charm_name, test_lib_id, test_api, test_patch, test_content, test_hash)

    payload = {
        'api': test_api,
        'patch': test_patch,
        'content': test_content,
        'hash': test_hash,
    }
    assert client_mock.mock_calls == [
        call.post('/v1/charm/libraries/test-charm-name/' + test_lib_id, payload),
    ]
    assert result_lib.api == test_api
    assert result_lib.content == test_content
    assert result_lib.content_hash == test_hash
    assert result_lib.lib_id == test_lib_id
    assert result_lib.lib_name == test_lib_name
    assert result_lib.charm_name == test_charm_name
    assert result_lib.patch == test_patch


def test_get_library(client_mock, config):
    """Get all the information (including content) for a library revision."""
    test_charm_name = 'test-charm-name'
    test_lib_name = 'test-lib-name'
    test_lib_id = 'test-lib-id'
    test_api = 'test-api-version'
    test_patch = 'test-patch-version'
    test_content = 'test content with quite a lot of funny Python code :p'
    test_hash = '1234'

    store = Store(config.charmhub)
    client_mock.get.return_value = {
        'api': test_api,
        'content': test_content,
        'hash': test_hash,
        'library-id': test_lib_id,
        'library-name': test_lib_name,
        'charm-name': test_charm_name,
        'patch': test_patch,
    }

    result_lib = store.get_library(test_charm_name, test_lib_id, test_api)

    assert client_mock.mock_calls == [
        call.get('/v1/charm/libraries/test-charm-name/{}?api={}'.format(test_lib_id, test_api)),
    ]
    assert result_lib.api == test_api
    assert result_lib.content == test_content
    assert result_lib.content_hash == test_hash
    assert result_lib.lib_id == test_lib_id
    assert result_lib.lib_name == test_lib_name
    assert result_lib.charm_name == test_charm_name
    assert result_lib.patch == test_patch


def test_get_tips_simple(client_mock, config):
    """Get info for a lib, simple case with successful result."""
    test_charm_name = 'test-charm-name'
    test_lib_name = 'test-lib-name'
    test_lib_id = 'test-lib-id'
    test_api = 'test-api-version'
    test_patch = 'test-patch-version'
    test_content = 'test content with quite a lot of funny Python code :p'
    test_hash = '1234'

    store = Store(config.charmhub)
    client_mock.post.return_value = {'libraries': [{
        'api': test_api,
        'content': test_content,
        'hash': test_hash,
        'library-id': test_lib_id,
        'library-name': test_lib_name,
        'charm-name': test_charm_name,
        'patch': test_patch,
    }]}

    query_info = [
        {'lib_id': test_lib_id},
    ]
    result = store.get_libraries_tips(query_info)

    payload = [
        {'library-id': test_lib_id},
    ]
    assert client_mock.mock_calls == [
        call.post('/v1/charm/libraries/bulk', payload),
    ]
    expected = {
        (test_lib_id, test_api): Library(
            api=test_api, content=test_content, content_hash=test_hash, lib_id=test_lib_id,
            lib_name=test_lib_name, charm_name=test_charm_name, patch=test_patch),
    }
    assert result == expected


def test_get_tips_empty(client_mock, config):
    """Get info for a lib, with an empty response."""
    test_lib_id = 'test-lib-id'

    store = Store(config.charmhub)
    client_mock.post.return_value = {'libraries': []}

    query_info = [
        {'lib_id': test_lib_id},
    ]
    result = store.get_libraries_tips(query_info)

    payload = [
        {'library-id': test_lib_id},
    ]
    assert client_mock.mock_calls == [
        call.post('/v1/charm/libraries/bulk', payload),
    ]
    assert result == {}


def test_get_tips_several(client_mock, config):
    """Get info for multiple libs at once."""
    test_charm_name_1 = 'test-charm-name-1'
    test_lib_name_1 = 'test-lib-name-1'
    test_lib_id_1 = 'test-lib-id-1'
    test_api_1 = 'test-api-version-1'
    test_patch_1 = 'test-patch-version-1'
    test_content_1 = 'test content with quite a lot of funny Python code :p'
    test_hash_1 = '1234'

    test_charm_name_2 = 'test-charm-name-2'
    test_lib_name_2 = 'test-lib-name-2'
    test_lib_id_2 = 'test-lib-id-2'
    test_api_2 = 'test-api-version-2'
    test_patch_2 = 'test-patch-version-2'
    test_content_2 = 'more awesome Python code :)'
    test_hash_2 = '5678'

    store = Store(config.charmhub)
    client_mock.post.return_value = {'libraries': [{
        'api': test_api_1,
        'content': test_content_1,
        'hash': test_hash_1,
        'library-id': test_lib_id_1,
        'library-name': test_lib_name_1,
        'charm-name': test_charm_name_1,
        'patch': test_patch_1,
    }, {
        'api': test_api_2,
        'content': test_content_2,
        'hash': test_hash_2,
        'library-id': test_lib_id_2,
        'library-name': test_lib_name_2,
        'charm-name': test_charm_name_2,
        'patch': test_patch_2,
    }]}

    query_info = [
        {'lib_id': test_lib_id_1},
        {'lib_id': test_lib_id_2},
    ]
    result = store.get_libraries_tips(query_info)

    payload = [
        {'library-id': test_lib_id_1},
        {'library-id': test_lib_id_2},
    ]
    assert client_mock.mock_calls == [
        call.post('/v1/charm/libraries/bulk', payload),
    ]
    expected = {
        (test_lib_id_1, test_api_1): Library(
            api=test_api_1, content=test_content_1, content_hash=test_hash_1, lib_id=test_lib_id_1,
            lib_name=test_lib_name_1, charm_name=test_charm_name_1, patch=test_patch_1),
        (test_lib_id_2, test_api_2): Library(
            api=test_api_2, content=test_content_2, content_hash=test_hash_2, lib_id=test_lib_id_2,
            lib_name=test_lib_name_2, charm_name=test_charm_name_2, patch=test_patch_2),
    }
    assert result == expected


def test_get_tips_query_combinations(client_mock, config):
    """Use all the combinations to specify what's queried."""
    store = Store(config.charmhub)
    client_mock.post.return_value = {'libraries': []}

    query_info = [
        {'lib_id': 'test-lib-id-1'},
        {'lib_id': 'test-lib-id-2', 'api': 2},
        {'charm_name': 'test-charm-name-3'},
        {'charm_name': 'test-charm-name-4', 'api': 4},
        {'charm_name': 'test-charm-name-5', 'lib_name': 'test-lib-name-5'},
        {'charm_name': 'test-charm-name-6', 'lib_name': 'test-lib-name-6', 'api': 6},
    ]
    store.get_libraries_tips(query_info)

    payload = [
        {'library-id': 'test-lib-id-1'},
        {'library-id': 'test-lib-id-2', 'api': 2},
        {'charm-name': 'test-charm-name-3'},
        {'charm-name': 'test-charm-name-4', 'api': 4},
        {'charm-name': 'test-charm-name-5', 'library-name': 'test-lib-name-5'},
        {'charm-name': 'test-charm-name-6', 'library-name': 'test-lib-name-6', 'api': 6},
    ]
    assert client_mock.mock_calls == [
        call.post('/v1/charm/libraries/bulk', payload),
    ]


# -- tests for list resources

def test_list_resources_ok(client_mock, config):
    """One resource ok."""
    store = Store(config.charmhub)
    client_mock.get.return_value = {'resources': [
        {
            'name': 'testresource',
            'optional': True,
            'revision': 9,
            'type': 'file',
        },
    ]}

    result = store.list_resources('some-name')

    assert client_mock.mock_calls == [
        call.get('/v1/charm/some-name/resources')
    ]

    (item,) = result
    assert item.name == 'testresource'
    assert item.optional
    assert item.revision == 9
    assert item.resource_type == 'file'


def test_list_resources_empty(client_mock, config):
    """No resources listed."""
    store = Store(config.charmhub)
    client_mock.get.return_value = {'resources': []}

    result = store.list_resources('some-name')

    assert client_mock.mock_calls == [
        call.get('/v1/charm/some-name/resources')
    ]
    assert result == []


def test_list_resources_several(client_mock, config):
    """Several items returned."""
    client_mock.get.return_value = {'resources': [
        {
            'name': 'testresource1',
            'optional': True,
            'revision': 123,
            'type': 'file',
        }, {
            'name': 'testresource2',
            'optional': False,
            'revision': 678,
            'type': 'file',
        }
    ]}

    store = Store(config.charmhub)
    result = store.list_resources('some-name')

    (item1, item2) = result

    assert item1.name == 'testresource1'
    assert item1.optional is True
    assert item1.revision == 123
    assert item1.resource_type == 'file'

    assert item2.name == 'testresource2'
    assert item2.optional is False
    assert item2.revision == 678
    assert item2.resource_type == 'file'


# -- tests for list resource revisions

def test_list_resource_revisions_ok(client_mock, config):
    """One resource revision ok."""
    store = Store(config.charmhub)
    client_mock.get.return_value = {'revisions': [
        {
            'created-at': '2021-02-11T13:43:22.396606',
            'name': 'otherstuff',
            'revision': 1,
            'sha256': '1bf0399c2de1240777ba73785f1ff1de5331f12853765a0',
            'sha3-384': 'deb9369cb2b9e86ad44160e93da43d240e6388c5dc67b8e2a5a3c2a36a26fe4c89',
            'sha384': 'eaaba6aa119da415e6ad778358a8530c47fefbe3ceced258e8c25530107dc7908e',
            'sha512': 'b8cfe885d49285d8546885167a72fd56ea23480e17c9cdd8e06b45239d79b774c6d6fc09d',
            'size': 500
        },
    ]}

    result = store.list_resource_revisions('charm-name', 'resource-name')

    assert client_mock.mock_calls == [
        call.get('/v1/charm/charm-name/resources/resource-name/revisions')
    ]

    (item,) = result
    assert item.revision == 1
    assert item.created_at == parser.parse('2021-02-11T13:43:22.396606')
    assert item.size == 500


def test_list_resource_revisions_empty(client_mock, config):
    """No resource revisions listed."""
    store = Store(config.charmhub)
    client_mock.get.return_value = {'revisions': []}

    result = store.list_resource_revisions('charm-name', 'resource-name')

    assert client_mock.mock_calls == [
        call.get('/v1/charm/charm-name/resources/resource-name/revisions')
    ]
    assert result == []


def test_list_resource_revisions_several(client_mock, config):
    """Several items returned."""
    client_mock.get.return_value = {'revisions': [
        {
            'created-at': '2021-02-11T13:43:22.396606',
            'name': 'otherstuff',
            'revision': 1,
            'sha256': '1bf0399c2de1240777ba73785f1ff1de5331f12853765a0',
            'sha3-384': 'deb9369cb2b9e86ad44160e93da43d240e6388c5dc67b8e2a5a3c2a36a26fe4c89',
            'sha384': 'eaaba6aa119da415e6ad778358a8530c47fefbe3ceced258e8c25530107dc7908e',
            'sha512': 'b8cfe885d49285d8546885167a72fd56ea23480e17c9cdd8e06b45239d79b774c6d6fc09d',
            'size': 500
        }, {
            'created-at': '2021-02-11T14:23:55.659148',
            'name': 'otherstuff',
            'revision': 2,
            'sha256': '73785f1ff1de5331f12853765a01bf0399c2de1240777ba',
            'sha3-384': '60e93da43d240e6388c5dc67b8e2a5a3c2a36a26fe4c89deb9369cb2b5e86ad441',
            'sha384': '778358a8530c47fefbe3ceced258e8c25530107dc7908eeaaba6aa119dad15e6ad',
            'sha512': '05167a72fd56ea23480e17c9cdd8e06b45239d79b774c6d6fc09db8cfe885d49285d8547c',
            'size': 420,
        },
    ]}

    store = Store(config.charmhub)
    result = store.list_resource_revisions('charm-name', 'resource-name')

    (item1, item2) = result

    assert item1.revision == 1
    assert item1.created_at == parser.parse('2021-02-11T13:43:22.396606')
    assert item1.size == 500

    assert item2.revision == 2
    assert item2.created_at == parser.parse('2021-02-11T14:23:55.659148')
    assert item2.size == 420<|MERGE_RESOLUTION|>--- conflicted
+++ resolved
@@ -282,11 +282,7 @@
 
 
 def test_upload_charmbundles_endpoint(config):
-<<<<<<< HEAD
-    """Upload for charm or bundles prepares ok the endpoint and call generic _upload."""
-=======
     """The bundle/charm upload prepares ok the endpoint and calls the generic _upload."""
->>>>>>> ed071757
     store = Store(config.charmhub)
     test_results = 'test-results'
 
@@ -298,11 +294,7 @@
 
 
 def test_upload_resources_endpoint(config):
-<<<<<<< HEAD
-    """Upload for resources prepares ok the endpoint and call generic _upload."""
-=======
     """The resource upload prepares ok the endpoint and calls the generic _upload."""
->>>>>>> ed071757
     store = Store(config.charmhub)
     test_results = 'test-results'
 
