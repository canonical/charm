# Copyright 2020-2021 Canonical Ltd.
#
# Licensed under the Apache License, Version 2.0 (the "License");
# you may not use this file except in compliance with the License.
# You may obtain a copy of the License at
#
# http://www.apache.org/licenses/LICENSE-2.0
#
# Unless required by applicable law or agreed to in writing, software
# distributed under the License is distributed on an "AS IS" BASIS,
# WITHOUT WARRANTIES OR CONDITIONS OF ANY KIND, either express or implied.
# See the License for the specific language governing permissions and
# limitations under the License.
#
# For further info, check https://github.com/canonical/charmcraft

import errno
import filecmp
import logging
import os
import pathlib
import re
import socket
import subprocess
import sys
import zipfile
from collections import namedtuple
from textwrap import dedent
from unittest.mock import call, patch

import pytest
import yaml

from charmcraft.bases import get_host_as_base
from charmcraft.cmdbase import CommandError
from charmcraft.commands.build import (
    BUILD_DIRNAME,
    DISPATCH_CONTENT,
    DISPATCH_FILENAME,
    VENV_DIRNAME,
    Builder,
    Validator,
    format_charm_file_name,
    polite_exec,
    relativise,
)
from charmcraft.config import Base, BasesConfiguration, load
from charmcraft.logsetup import message_handler
from charmcraft.metadata import CHARM_METADATA


@pytest.fixture
def basic_project(tmp_path):
    """Create a basic Charmcraft project."""
    build_dir = tmp_path / BUILD_DIRNAME
    build_dir.mkdir()

    # the metadata
    metadata_data = {"name": "name-from-metadata"}
    metadata_file = tmp_path / "metadata.yaml"
    metadata_raw = yaml.dump(metadata_data).encode("ascii")
    metadata_file.write_bytes(metadata_raw)

    # a lib dir
    lib_dir = tmp_path / "lib"
    lib_dir.mkdir()
    ops_lib_dir = lib_dir / "ops"
    ops_lib_dir.mkdir()
    ops_stuff = ops_lib_dir / "stuff.txt"
    ops_stuff.write_bytes(b"ops stuff")

    # simple source code
    src_dir = tmp_path / "src"
    src_dir.mkdir()
    charm_script = src_dir / "charm.py"
    charm_script.write_bytes(b"all the magic")

    yield tmp_path


@pytest.fixture(autouse=True)
def mock_ensure_provider_is_available():
    with patch("charmcraft.commands.build.ensure_provider_is_available") as mock_ensure:
        yield mock_ensure


# --- Validator tests


def test_validator_process_simple(config):
    """Process the present options and store the result."""

    class TestValidator(Validator):
        _options = ["foo", "bar"]

        def validate_foo(self, arg):
            assert arg == 35
            return 70

        def validate_bar(self, arg):
            assert arg == 45
            return 80

    test_args = namedtuple("T", "foo bar")(35, 45)
    validator = TestValidator(config)
    result = validator.process(test_args)
    assert result == dict(foo=70, bar=80)


def test_validator_process_notpresent(config):
    """Process an option after not finding the value."""

    class TestValidator(Validator):
        _options = ["foo"]

        def validate_foo(self, arg):
            assert arg is None
            return 70

    test_args = namedtuple("T", "bar")(35)
    validator = TestValidator(config)
    result = validator.process(test_args)
    assert result == dict(foo=70)


def test_validator_from_simple(tmp_path, config):
    """'from' param: simple validation and setting in Validation."""
    validator = Validator(config)
    resp = validator.validate_from(tmp_path)
    assert resp == tmp_path
    assert validator.basedir == tmp_path


def test_validator_from_default(config):
    """'from' param: default value."""
    validator = Validator(config)
    resp = validator.validate_from(None)
    assert resp == pathlib.Path(".").absolute()


def test_validator_from_absolutized(tmp_path, monkeypatch, config):
    """'from' param: check it's made absolute."""
    # change dir to the temp one, where we will have the 'dir1/dir2' tree
    dir1 = tmp_path / "dir1"
    dir1.mkdir()
    dir2 = dir1 / "dir2"
    dir2.mkdir()
    monkeypatch.chdir(tmp_path)

    validator = Validator(config)
    resp = validator.validate_from(pathlib.Path("dir1/dir2"))
    assert resp == dir2


def test_validator_from_expanded(config):
    """'from' param: expands the user-home prefix."""
    validator = Validator(config)
    resp = validator.validate_from(pathlib.Path("~"))
    assert resp == pathlib.Path.home()


def test_validator_from_exist(config):
    """'from' param: checks that the directory exists."""
    validator = Validator(config)
    expected_msg = "Charm directory was not found: '/not_really_there'"
    with pytest.raises(CommandError, match=expected_msg):
        validator.validate_from(pathlib.Path("/not_really_there"))


def test_validator_from_isdir(tmp_path, config):
    """'from' param: checks that the directory is really that."""
    testfile = tmp_path / "testfile"
    testfile.touch()

    validator = Validator(config)
    expected_msg = "Charm directory is not really a directory: '{}'".format(testfile)
    with pytest.raises(CommandError, match=expected_msg):
        validator.validate_from(testfile)


@pytest.mark.parametrize("bases_indices", [[-1], [0, -1], [0, 1, -1]])
def test_validator_bases_index_invalid(bases_indices, config):
    """'entrypoint' param: checks that the file exists."""
    config.set(
        bases=[
            BasesConfiguration(
                **{"build-on": [get_host_as_base()], "run-on": [get_host_as_base()]}
            ),
            BasesConfiguration(
                **{"build-on": [get_host_as_base()], "run-on": [get_host_as_base()]}
            ),
        ]
    )
    validator = Validator(config)
    expected_msg = re.escape("Bases index '-1' is invalid (must be >= 0).")
    with pytest.raises(CommandError, match=expected_msg):
        validator.validate_bases_indices(bases_indices)


def test_validator_entrypoint_simple(tmp_path, config):
    """'entrypoint' param: simple validation."""
    testfile = tmp_path / "testfile"
    testfile.touch(mode=0o777)

    validator = Validator(config)
    validator.basedir = tmp_path
    resp = validator.validate_entrypoint(testfile)
    assert resp == testfile


def test_validator_entrypoint_default(tmp_path, config):
    """'entrypoint' param: default value."""
    default_entrypoint = tmp_path / "src" / "charm.py"
    default_entrypoint.parent.mkdir()
    default_entrypoint.touch(mode=0o777)

    validator = Validator(config)
    validator.basedir = tmp_path
    resp = validator.validate_entrypoint(None)
    assert resp == default_entrypoint


def test_validator_entrypoint_absolutized(tmp_path, monkeypatch, config):
    """'entrypoint' param: check it's made absolute."""
    # change dir to the temp one, where we will have the 'dirX/file.py' stuff
    dirx = tmp_path / "dirX"
    dirx.mkdir()
    testfile = dirx / "file.py"
    testfile.touch(mode=0o777)
    monkeypatch.chdir(tmp_path)

    validator = Validator(config)
    validator.basedir = tmp_path
    resp = validator.validate_entrypoint(pathlib.Path("dirX/file.py"))
    assert resp == testfile


def test_validator_entrypoint_expanded(tmp_path, config):
    """'entrypoint' param: expands the user-home prefix."""
    fake_home = tmp_path / "homedir"
    fake_home.mkdir()

    testfile = fake_home / "testfile"
    testfile.touch(mode=0o777)

    validator = Validator(config)
    validator.basedir = tmp_path

    with patch.dict(os.environ, {"HOME": str(fake_home)}):
        resp = validator.validate_entrypoint(pathlib.Path("~/testfile"))
    assert resp == testfile


def test_validator_entrypoint_exist(config):
    """'entrypoint' param: checks that the file exists."""
    validator = Validator(config)
    expected_msg = "Charm entry point was not found: '/not_really_there.py'"
    with pytest.raises(CommandError, match=expected_msg):
        validator.validate_entrypoint(pathlib.Path("/not_really_there.py"))


def test_validator_entrypoint_inside_project(tmp_path, config):
    """'entrypoint' param: checks that it's part of the project."""
    project_dir = tmp_path / "test-project"
    testfile = tmp_path / "testfile"
    testfile.touch(mode=0o777)

    validator = Validator(config)
    validator.basedir = project_dir

    expected_msg = "Charm entry point must be inside the project: '{}'".format(testfile)
    with pytest.raises(CommandError, match=expected_msg):
        validator.validate_entrypoint(testfile)


def test_validator_entrypoint_exec(tmp_path, config):
    """'entrypoint' param: checks that the file is executable."""
    testfile = tmp_path / "testfile"
    testfile.touch(mode=0o444)

    validator = Validator(config)
    validator.basedir = tmp_path
    expected_msg = "Charm entry point must be executable: '{}'".format(testfile)
    with pytest.raises(CommandError, match=expected_msg):
        validator.validate_entrypoint(testfile)


def test_validator_requirement_simple(tmp_path, config):
    """'requirement' param: simple validation."""
    testfile = tmp_path / "testfile"
    testfile.touch()

    validator = Validator(config)
    resp = validator.validate_requirement([testfile])
    assert resp == [testfile]


def test_validator_requirement_multiple(tmp_path, config):
    """'requirement' param: multiple files."""
    testfile1 = tmp_path / "testfile1"
    testfile1.touch()
    testfile2 = tmp_path / "testfile2"
    testfile2.touch()

    validator = Validator(config)
    resp = validator.validate_requirement([testfile1, testfile2])
    assert resp == [testfile1, testfile2]


def test_validator_requirement_default_present_ok(tmp_path, config):
    """'requirement' param: default value when a requirements.txt is there and readable."""
    default_requirement = tmp_path / "requirements.txt"
    default_requirement.touch()

    validator = Validator(config)
    validator.basedir = tmp_path
    resp = validator.validate_requirement(None)
    assert resp == [default_requirement]


def test_validator_requirement_default_present_not_readable(tmp_path, config):
    """'requirement' param: default value when a requirements.txt is there but not readable."""
    default_requirement = tmp_path / "requirements.txt"
    default_requirement.touch(0o230)

    validator = Validator(config)
    validator.basedir = tmp_path
    resp = validator.validate_requirement(None)
    assert resp == []


def test_validator_requirement_default_missing(tmp_path, config):
    """'requirement' param: default value when no requirements.txt is there."""
    validator = Validator(config)
    validator.basedir = tmp_path
    resp = validator.validate_requirement(None)
    assert resp == []


def test_validator_requirement_absolutized(tmp_path, monkeypatch, config):
    """'requirement' param: check it's made absolute."""
    # change dir to the temp one, where we will have the reqs file
    testfile = tmp_path / "reqs.txt"
    testfile.touch()
    monkeypatch.chdir(tmp_path)

    validator = Validator(config)
    resp = validator.validate_requirement([pathlib.Path("reqs.txt")])
    assert resp == [testfile]


def test_validator_requirement_expanded(tmp_path, config):
    """'requirement' param: expands the user-home prefix."""
    fake_home = tmp_path / "homedir"
    fake_home.mkdir()

    requirement = fake_home / "requirements.txt"
    requirement.touch(0o230)

    validator = Validator(config)

    with patch.dict(os.environ, {"HOME": str(fake_home)}):
        resp = validator.validate_requirement([pathlib.Path("~/requirements.txt")])
    assert resp == [requirement]


def test_validator_requirement_exist(config):
    """'requirement' param: checks that the file exists."""
    validator = Validator(config)
    expected_msg = "the requirements file was not found: '/not_really_there.txt'"
    with pytest.raises(CommandError, match=expected_msg):
        validator.validate_requirement([pathlib.Path("/not_really_there.txt")])


# --- Polite Executor tests


def test_politeexec_base(caplog):
    """Basic execution."""
    caplog.set_level(logging.ERROR, logger="charmcraft")

    cmd = ["echo", "HELO"]
    retcode = polite_exec(cmd)
    assert retcode == 0
    assert not caplog.records


def test_politeexec_stdout_logged(caplog):
    """The standard output is logged in debug."""
    caplog.set_level(logging.DEBUG, logger="charmcraft")

    cmd = ["echo", "HELO"]
    polite_exec(cmd)
    expected = [
        "Running external command ['echo', 'HELO']",
        ":: HELO",
    ]
    assert expected == [rec.message for rec in caplog.records]


def test_politeexec_stderr_logged(caplog):
    """The standard error is logged in debug."""
    caplog.set_level(logging.DEBUG, logger="charmcraft")

    cmd = [sys.executable, "-c", "import sys; print('weird, huh?', file=sys.stderr)"]
    polite_exec(cmd)
    expected = [
        "Running external command " + str(cmd),
        ":: weird, huh?",
    ]
    assert expected == [rec.message for rec in caplog.records]


def test_politeexec_failed(caplog):
    """It's logged in error if cmd fails."""
    caplog.set_level(logging.ERROR, logger="charmcraft")

    cmd = [sys.executable, "-c", "exit(3)"]
    retcode = polite_exec(cmd)
    assert retcode == 3
    expected_msg = "Executing {} failed with return code 3".format(cmd)
    assert any(expected_msg in rec.message for rec in caplog.records)


def test_politeexec_crashed(caplog, tmp_path):
    """It's logged in error if cmd fails."""
    caplog.set_level(logging.ERROR, logger="charmcraft")
    nonexistent = tmp_path / "whatever"

    cmd = [str(nonexistent)]
    retcode = polite_exec(cmd)
    assert retcode == 1
    expected_msg = "Executing {} crashed with FileNotFoundError".format(cmd)
    assert any(expected_msg in rec.message for rec in caplog.records)


# --- (real) build tests


def test_build_basic_complete_structure(basic_project, caplog, monkeypatch, config):
    """Integration test: a simple structure with custom lib and normal src dir."""
    caplog.set_level(logging.WARNING, logger="charmcraft")
    host_base = get_host_as_base()
    host_arch = host_base.architectures[0]
    monkeypatch.chdir(basic_project)  # so the zip file is left in the temp dir
    builder = Builder(
        {
            "from": basic_project,
            "entrypoint": basic_project / "src" / "charm.py",
            "requirement": [],
        },
        config,
    )

    # save original metadata and verify later
    metadata_file = basic_project / "metadata.yaml"
    metadata_raw = metadata_file.read_bytes()

    monkeypatch.setenv("CHARMCRAFT_MANAGED_MODE", "1")
    with patch(
        "charmcraft.commands.build.check_if_base_matches_host",
        return_value=(True, None),
    ):
        zipnames = builder.run()

    assert zipnames == [f"name-from-metadata_ubuntu-20.04-{host_arch}.charm"]

    # check all is properly inside the zip
    # contents!), and all relative to build dir
    zf = zipfile.ZipFile(zipnames[0])
    assert zf.read("metadata.yaml") == metadata_raw
    assert zf.read("src/charm.py") == b"all the magic"
    dispatch = DISPATCH_CONTENT.format(entrypoint_relative_path="src/charm.py").encode(
        "ascii"
    )
    assert zf.read("dispatch") == dispatch
    assert zf.read("hooks/install") == dispatch
    assert zf.read("hooks/start") == dispatch
    assert zf.read("hooks/upgrade-charm") == dispatch
    assert zf.read("lib/ops/stuff.txt") == b"ops stuff"

    # check the manifest is present and with particular values that depend on given info
    manifest = yaml.safe_load(zf.read("manifest.yaml"))
    assert (
        manifest["charmcraft-started-at"] == config.project.started_at.isoformat() + "Z"
    )
    assert caplog.records == []


def test_build_error_without_metadata_yaml(basic_project, monkeypatch):
    """Validate error if trying to build project without metadata.yaml."""
    metadata = basic_project / CHARM_METADATA
    metadata.unlink()

    config = load(basic_project)
    monkeypatch.chdir(basic_project)

    with pytest.raises(CommandError, match=r"Missing mandatory metadata.yaml."):
        Builder(
            {
                "from": basic_project,
                "entrypoint": basic_project / "src" / "charm.py",
                "requirement": [],
            },
            config,
        )


def test_build_with_charmcraft_yaml(basic_project, monkeypatch):
    """Integration test: a simple structure with custom lib and normal src dir."""
    host_base = get_host_as_base()
    charmcraft_file = basic_project / "charmcraft.yaml"
    charmcraft_file.write_text(
        dedent(
            f"""\
                type: charm
                bases:
                  - build-on:
                      - name: {host_base.name!r}
                        channel: {host_base.channel!r}
                        architectures: {host_base.architectures!r}
                    run-on:
                      - name: {host_base.name!r}
                        channel: {host_base.channel!r}
                        architectures: {host_base.architectures!r}
                """
        )
    )

    config = load(basic_project)
    monkeypatch.chdir(basic_project)
    builder = Builder(
        {
            "from": basic_project,
            "entrypoint": basic_project / "src" / "charm.py",
            "requirement": [],
        },
        config,
    )

    # Managed bases build.
    monkeypatch.setenv("CHARMCRAFT_MANAGED_MODE", "1")
    zipnames = builder.run()

    host_arch = host_base.architectures[0]
    assert zipnames == [
        f"name-from-metadata_{host_base.name}-{host_base.channel}-{host_arch}.charm"
    ]


def test_build_checks_provider(basic_project, mock_ensure_provider_is_available):
    """Test cases for base-index parameter."""
    config = load(basic_project)
    builder = Builder(
        {
            "from": basic_project,
            "entrypoint": basic_project / "src" / "charm.py",
            "requirement": [],
        },
        config,
    )

    with patch("charmcraft.commands.build.launched_environment"):
        builder.run()

    mock_ensure_provider_is_available.assert_called_once()


def test_build_checks_provider_error(basic_project, mock_ensure_provider_is_available):
    """Test cases for base-index parameter."""
    mock_ensure_provider_is_available.side_effect = RuntimeError("foo")
    config = load(basic_project)
    builder = Builder(
        {
            "from": basic_project,
            "entrypoint": basic_project / "src" / "charm.py",
            "requirement": [],
        },
        config,
    )

    with pytest.raises(RuntimeError, match="foo"):
        builder.run()

    mock_ensure_provider_is_available.assert_called_once()


def test_build_without_charmcraft_yaml_issues_dn02(basic_project, caplog, monkeypatch):
    """Test cases for base-index parameter."""
    config = load(basic_project)
    builder = Builder(
        {
            "from": basic_project,
            "entrypoint": basic_project / "src" / "charm.py",
            "requirement": [],
        },
        config,
    )

    with patch("charmcraft.commands.build.launched_environment"):
        builder.run()

    assert "DEPRECATED: A charmcraft.yaml configuration file is now required." in [
        r.message for r in caplog.records
    ]


def test_build_multiple_with_charmcraft_yaml(basic_project, monkeypatch, caplog):
    """Build multiple charms for multiple matching bases, skipping one unmatched config."""
    caplog.set_level(logging.DEBUG)
    host_base = get_host_as_base()
    charmcraft_file = basic_project / "charmcraft.yaml"
    charmcraft_file.write_text(
        dedent(
            f"""\
                type: charm
                bases:
                  - build-on:
                      - name: {host_base.name!r}
                        channel: {host_base.channel!r}
                        architectures: {host_base.architectures!r}
                    run-on:
                      - name: {host_base.name!r}
                        channel: {host_base.channel!r}
                        architectures: {host_base.architectures!r}
                  - build-on:
                      - name: unmatched-name
                        channel: unmatched-channel
                        architectures: [unmatched-arch1]
                    run-on:
                      - name: unmatched-name
                        channel: unmatched-channel
                        architectures: [unmatched-arch1]
                  - build-on:
                      - name: {host_base.name!r}
                        channel: {host_base.channel!r}
                        architectures: {host_base.architectures!r}
                    run-on:
                      - name: cross-name
                        channel: cross-channel
                        architectures: [cross-arch1]
                """
        )
    )
    config = load(basic_project)
    monkeypatch.chdir(basic_project)
    builder = Builder(
        {
            "from": basic_project,
            "entrypoint": basic_project / "src" / "charm.py",
            "requirement": [],
        },
        config,
    )

    # Managed bases build.
    monkeypatch.setenv("CHARMCRAFT_MANAGED_MODE", "1")
    zipnames = builder.run()

    host_arch = host_base.architectures[0]
    assert zipnames == [
        f"name-from-metadata_{host_base.name}-{host_base.channel}-{host_arch}.charm",
        "name-from-metadata_cross-name-cross-channel-cross-arch1.charm",
    ]

    records = [r.message for r in caplog.records]

    assert "Building for 'bases[0]' as host matches 'build-on[0]'." in records
    assert (
        "No suitable 'build-on' environment found in 'bases[1]' configuration."
        in records
    )
    assert "Building for 'bases[2]' as host matches 'build-on[0]'." in records


<<<<<<< HEAD
def test_build_bases_index_scenarios_provider(
    basic_project, caplog, mock_ensure_provider_is_available, monkeypatch
=======
@pytest.mark.parametrize(
    "mode,cmd_flags",
    [
        (message_handler.VERBOSE, ["--verbose"]),
        (message_handler.QUIET, ["--quiet"]),
        (message_handler.NORMAL, []),
    ],
)
def test_build_bases_index_scenarios_provider(
    basic_project, monkeypatch, caplog, mode, cmd_flags
>>>>>>> 311cfcba
):
    """Test cases for base-index parameter."""
    monkeypatch.setattr(message_handler, "mode", mode)
    host_base = get_host_as_base()
    host_arch = host_base.architectures[0]
    charmcraft_file = basic_project / "charmcraft.yaml"
    charmcraft_file.write_text(
        dedent(
            f"""\
                type: charm
                bases:
                  - name: ubuntu
                    channel: "18.04"
                    architectures: {host_base.architectures!r}
                  - name: ubuntu
                    channel: "20.04"
                    architectures: {host_base.architectures!r}
                  - name: ubuntu
                    channel: "unsupported-channel"
                    architectures: {host_base.architectures!r}
                """
        )
    )
    config = load(basic_project)
    monkeypatch.chdir(basic_project)
    builder = Builder(
        {
            "from": basic_project,
            "entrypoint": basic_project / "src" / "charm.py",
            "requirement": [],
        },
        config,
    )

    with patch("charmcraft.commands.build.launched_environment") as mock_launch:
        zipnames = builder.run([0])
        assert zipnames == [
            f"name-from-metadata_ubuntu-18.04-{host_arch}.charm",
        ]

        assert mock_launch.mock_calls == [
            call(
                charm_name="name-from-metadata",
                project_path=basic_project,
                base=Base(name="ubuntu", channel="18.04", architectures=[host_arch]),
                bases_index=0,
                build_on_index=0,
            ),
            call().__enter__(),
            call()
            .__enter__()
            .execute_run(
                ["charmcraft", "pack", "--bases-index", "0"] + cmd_flags,
                cwd="/root/project",
            ),
            call().__exit__(None, None, None),
        ]
        mock_ensure_provider_is_available.assert_called_once()
        mock_launch.reset_mock()

        zipnames = builder.run([1])
        assert zipnames == [
            f"name-from-metadata_ubuntu-20.04-{host_arch}.charm",
        ]
        assert mock_launch.mock_calls == [
            call(
                charm_name="name-from-metadata",
                project_path=basic_project,
                base=Base(name="ubuntu", channel="20.04", architectures=[host_arch]),
                bases_index=1,
                build_on_index=0,
            ),
            call().__enter__(),
            call()
            .__enter__()
            .execute_run(
                ["charmcraft", "pack", "--bases-index", "1"] + cmd_flags,
                cwd="/root/project",
            ),
            call().__exit__(None, None, None),
        ]
        mock_launch.reset_mock()

        zipnames = builder.run([0, 1])
        assert zipnames == [
            f"name-from-metadata_ubuntu-18.04-{host_arch}.charm",
            f"name-from-metadata_ubuntu-20.04-{host_arch}.charm",
        ]
        assert mock_launch.mock_calls == [
            call(
                charm_name="name-from-metadata",
                project_path=basic_project,
                base=Base(name="ubuntu", channel="18.04", architectures=[host_arch]),
                bases_index=0,
                build_on_index=0,
            ),
            call().__enter__(),
            call()
            .__enter__()
            .execute_run(
                ["charmcraft", "pack", "--bases-index", "0"] + cmd_flags,
                cwd="/root/project",
            ),
            call().__exit__(None, None, None),
            call(
                charm_name="name-from-metadata",
                project_path=basic_project,
                base=Base(name="ubuntu", channel="20.04", architectures=[host_arch]),
                bases_index=1,
                build_on_index=0,
            ),
            call().__enter__(),
            call()
            .__enter__()
            .execute_run(
                ["charmcraft", "pack", "--bases-index", "1"] + cmd_flags,
                cwd="/root/project",
            ),
            call().__exit__(None, None, None),
        ]

        with pytest.raises(
            CommandError,
            match=r"No suitable 'build-on' environment found in any 'bases' configuration.",
        ):
            builder.run([3])


def test_build_bases_index_scenarios_managed_mode(basic_project, monkeypatch, caplog):
    """Test cases for base-index parameter."""
    host_base = get_host_as_base()
    host_arch = host_base.architectures[0]
    charmcraft_file = basic_project / "charmcraft.yaml"
    charmcraft_file.write_text(
        dedent(
            f"""\
                type: charm
                bases:
                  - build-on:
                      - name: {host_base.name!r}
                        channel: {host_base.channel!r}
                        architectures: {host_base.architectures!r}
                    run-on:
                      - name: {host_base.name!r}
                        channel: {host_base.channel!r}
                        architectures: {host_base.architectures!r}
                  - build-on:
                      - name: unmatched-name
                        channel: unmatched-channel
                        architectures: [unmatched-arch1]
                    run-on:
                      - name: unmatched-name
                        channel: unmatched-channel
                        architectures: [unmatched-arch1]
                  - build-on:
                      - name: {host_base.name!r}
                        channel: {host_base.channel!r}
                        architectures: {host_base.architectures!r}
                    run-on:
                      - name: cross-name
                        channel: cross-channel
                        architectures: [cross-arch1]
                """
        )
    )
    config = load(basic_project)
    monkeypatch.chdir(basic_project)
    builder = Builder(
        {
            "from": basic_project,
            "entrypoint": basic_project / "src" / "charm.py",
            "requirement": [],
        },
        config,
    )

    monkeypatch.setenv("CHARMCRAFT_MANAGED_MODE", "1")
    zipnames = builder.run([0])
    assert zipnames == [
        f"name-from-metadata_{host_base.name}-{host_base.channel}-{host_arch}.charm",
    ]

    with pytest.raises(
        CommandError,
        match=r"No suitable 'build-on' environment found in any 'bases' configuration.",
    ):
        builder.run([1])

    zipnames = builder.run([2])
    assert zipnames == [
        "name-from-metadata_cross-name-cross-channel-cross-arch1.charm",
    ]


@patch(
    "charmcraft.bases.get_host_as_base",
    return_value=Base(name="xname", channel="xchannel", architectures=["xarch"]),
)
def test_build_error_no_match_with_charmcraft_yaml(
    mock_host_base, basic_project, monkeypatch, caplog
):
    """Error when no charms are buildable with host base, verifying each mismatched reason."""
    caplog.set_level(logging.DEBUG)
    charmcraft_file = basic_project / "charmcraft.yaml"
    charmcraft_file.write_text(
        dedent(
            """\
                type: charm
                bases:
                  - name: unmatched-name
                    channel: xchannel
                    architectures: [xarch]
                  - name: xname
                    channel: unmatched-channel
                    architectures: [xarch]
                  - name: xname
                    channel: xchannel
                    architectures: [unmatched-arch1, unmatched-arch2]
                """
        )
    )
    config = load(basic_project)
    monkeypatch.chdir(basic_project)
    builder = Builder(
        {
            "from": basic_project,
            "entrypoint": basic_project / "src" / "charm.py",
            "requirement": [],
        },
        config,
    )

    # Managed bases build.
    monkeypatch.setenv("CHARMCRAFT_MANAGED_MODE", "1")
    with pytest.raises(
        CommandError,
        match=r"No suitable 'build-on' environment found in any 'bases' configuration.",
    ):
        builder.run()

    records = [r.message for r in caplog.records]

    assert (
        "Host does not match 'bases[0].build-on[0]' "
        "(name 'unmatched-name' does not match host 'xname')"
    ) in records
    assert (
        "No suitable 'build-on' environment found in 'bases[0]' configuration."
        in records
    )
    assert (
        "Host does not match 'bases[1].build-on[0]' "
        "(channel 'unmatched-channel' does not match host 'xchannel')"
    ) in records
    assert (
        "No suitable 'build-on' environment found in 'bases[1]' configuration."
        in records
    )
    assert (
        "Host does not match 'bases[2].build-on[0]' "
        "(host architecture 'xarch' not in base "
        "architectures ['unmatched-arch1', 'unmatched-arch2'])"
    ) in records
    assert (
        "No suitable 'build-on' environment found in 'bases[2]' configuration."
        in records
    )


def test_build_generics_simple_files(tmp_path, config):
    """Check transferred metadata and simple entrypoint, also return proper linked entrypoint."""
    build_dir = tmp_path / BUILD_DIRNAME
    build_dir.mkdir()

    metadata = tmp_path / CHARM_METADATA
    metadata.write_text("name: crazycharm")

    entrypoint = tmp_path / "crazycharm.py"
    entrypoint.touch()

    builder = Builder(
        {
            "from": tmp_path,
            "entrypoint": entrypoint,
            "requirement": [],
        },
        config,
    )
    linked_entrypoint = builder.handle_generic_paths()

    # check files are there, are files, and are really hard links (so no
    # check for permissions needed)
    built_metadata = build_dir / CHARM_METADATA
    assert built_metadata.is_file()
    assert built_metadata.stat().st_ino == metadata.stat().st_ino

    built_entrypoint = build_dir / "crazycharm.py"
    assert built_entrypoint.is_file()
    assert built_entrypoint.stat().st_ino == entrypoint.stat().st_ino

    assert linked_entrypoint == built_entrypoint


def test_build_generics_simple_dir(tmp_path, config):
    """Check transferred any directory, with proper permissions."""
    build_dir = tmp_path / BUILD_DIRNAME
    build_dir.mkdir()
    entrypoint = tmp_path / "crazycharm.py"
    entrypoint.touch()
    metadata = tmp_path / CHARM_METADATA
    metadata.write_text("name: crazycharm")

    somedir = tmp_path / "somedir"
    somedir.mkdir(mode=0o700)

    builder = Builder(
        {
            "from": tmp_path,
            "entrypoint": entrypoint,
            "requirement": [],
        },
        config,
    )
    builder.handle_generic_paths()

    built_dir = build_dir / "somedir"
    assert built_dir.is_dir()
    assert built_dir.stat().st_mode & 0xFFF == 0o700


def test_build_generics_ignored_file(tmp_path, caplog, config):
    """Don't include ignored filed."""
    caplog.set_level(logging.DEBUG)
    build_dir = tmp_path / BUILD_DIRNAME
    build_dir.mkdir()
    metadata = tmp_path / CHARM_METADATA
    metadata.write_text("name: crazycharm")

    # create two files (and the needed entrypoint)
    file1 = tmp_path / "file1.txt"
    file1.touch()
    file2 = tmp_path / "file2.txt"
    file2.touch()
    entrypoint = tmp_path / "crazycharm.py"
    entrypoint.touch()

    builder = Builder(
        {
            "from": tmp_path,
            "entrypoint": entrypoint,
            "requirement": [],
        },
        config,
    )

    # set it up to ignore file 2 and make it work
    builder.ignore_rules.extend_patterns(["file2.*"])
    builder.handle_generic_paths()

    assert (build_dir / "file1.txt").exists()
    assert not (build_dir / "file2.txt").exists()

    expected = "Ignoring file because of rules: 'file2.txt'"
    assert expected in [rec.message for rec in caplog.records]


def test_build_generics_ignored_dir(tmp_path, caplog, config):
    """Don't include ignored dir."""
    caplog.set_level(logging.DEBUG)
    build_dir = tmp_path / BUILD_DIRNAME
    build_dir.mkdir()
    metadata = tmp_path / CHARM_METADATA
    metadata.write_text("name: crazycharm")

    # create two files (and the needed entrypoint)
    dir1 = tmp_path / "dir1"
    dir1.mkdir()
    dir2 = tmp_path / "dir2"
    dir2.mkdir()
    entrypoint = tmp_path / "crazycharm.py"
    entrypoint.touch()

    builder = Builder(
        {
            "from": tmp_path,
            "entrypoint": entrypoint,
            "requirement": [],
        },
        config,
    )

    # set it up to ignore dir 2 and make it work
    builder.ignore_rules.extend_patterns(["dir2"])
    builder.handle_generic_paths()

    assert (build_dir / "dir1").exists()
    assert not (build_dir / "dir2").exists()

    expected = "Ignoring directory because of rules: 'dir2'"
    assert expected in [rec.message for rec in caplog.records]


def _test_build_generics_tree(tmp_path, caplog, config, *, expect_hardlinks):
    caplog.set_level(logging.DEBUG)

    build_dir = tmp_path / BUILD_DIRNAME
    build_dir.mkdir()

    # create this structure:
    # ├─ crazycharm.py  (entrypoint)
    # ├─ file1.txt
    # ├─ dir1
    # │  └─ dir3  (ignored!)
    # └─ dir2
    #    ├─ file2.txt
    #    ├─ file3.txt  (ignored!)
    #    ├─ dir4  (ignored!)
    #    │   └─ file4.txt
    #    └─ dir5
    entrypoint = tmp_path / "crazycharm.py"
    entrypoint.touch()
    metadata = tmp_path / CHARM_METADATA
    metadata.write_text("name: crazycharm")
    file1 = tmp_path / "file1.txt"
    file1.touch()
    dir1 = tmp_path / "dir1"
    dir1.mkdir()
    dir3 = dir1 / "dir3"
    dir3.mkdir()
    dir2 = tmp_path / "dir2"
    dir2.mkdir()
    file2 = dir2 / "file2.txt"
    file2.touch()
    file3 = dir2 / "file3.txt"
    file3.touch()
    dir4 = dir2 / "dir4"
    dir4.mkdir()
    file4 = dir4 / "file4.txt"
    file4.touch()
    dir5 = dir2 / "dir5"
    dir5.mkdir()

    builder = Builder(
        {
            "from": tmp_path,
            "entrypoint": entrypoint,
            "requirement": [],
        },
        config,
    )

    # set it up to ignore some stuff and make it work
    builder.ignore_rules.extend_patterns(
        [
            "dir1/dir3",
            "dir2/file3.txt",
            "dir2/dir4",
        ]
    )
    builder.handle_generic_paths()

    assert (build_dir / "crazycharm.py").exists()
    assert (build_dir / "file1.txt").exists()
    assert (build_dir / "dir1").exists()
    assert not (build_dir / "dir1" / "dir3").exists()
    assert (build_dir / "dir2").exists()
    assert (build_dir / "dir2" / "file2.txt").exists()
    assert not (build_dir / "dir2" / "file3.txt").exists()
    assert not (build_dir / "dir2" / "dir4").exists()
    assert (build_dir / "dir2" / "dir5").exists()

    for (p1, p2) in [
        (build_dir / "crazycharm.py", entrypoint),
        (build_dir / "file1.txt", file1),
        (build_dir / "dir2" / "file2.txt", file2),
    ]:
        if expect_hardlinks:
            # they're hard links
            assert p1.samefile(p2)
        else:
            # they're *not* hard links
            assert not p1.samefile(p2)
            # but they're essentially the same
            assert filecmp.cmp(str(p1), str(p2), shallow=False)
            assert p1.stat().st_mode == p2.stat().st_mode
            assert p1.stat().st_size == p2.stat().st_size
            assert p1.stat().st_atime == pytest.approx(p2.stat().st_atime)
            assert p1.stat().st_mtime == pytest.approx(p2.stat().st_mtime)


def test_build_generics_tree(tmp_path, caplog, config):
    """Manages ok a deep tree, including internal ignores."""
    _test_build_generics_tree(tmp_path, caplog, config, expect_hardlinks=True)


def test_build_generics_tree_vagrant(tmp_path, caplog, config):
    """Manages ok a deep tree, including internal ignores, when hardlinks aren't allowed."""
    with patch("os.link") as mock_link:
        mock_link.side_effect = PermissionError("No you don't.")
        _test_build_generics_tree(tmp_path, caplog, config, expect_hardlinks=False)


def test_build_generics_tree_xdev(tmp_path, caplog, config):
    """Manages ok a deep tree, including internal ignores, when hardlinks can't be done."""
    with patch("os.link") as mock_link:
        mock_link.side_effect = OSError(errno.EXDEV, os.strerror(errno.EXDEV))
        _test_build_generics_tree(tmp_path, caplog, config, expect_hardlinks=False)


def test_build_generics_symlink_file(tmp_path, config):
    """Respects a symlinked file."""
    build_dir = tmp_path / BUILD_DIRNAME
    build_dir.mkdir()

    metadata = tmp_path / CHARM_METADATA
    metadata.write_text("name: crazycharm")
    entrypoint = tmp_path / "crazycharm.py"
    entrypoint.touch()
    the_symlink = tmp_path / "somehook.py"
    the_symlink.symlink_to(entrypoint)

    builder = Builder(
        {
            "from": tmp_path,
            "entrypoint": entrypoint,
            "requirement": [],
        },
        config,
    )
    builder.handle_generic_paths()

    built_symlink = build_dir / "somehook.py"
    assert built_symlink.is_symlink()
    assert built_symlink.resolve() == build_dir / "crazycharm.py"
    real_link = os.readlink(str(built_symlink))
    assert real_link == "crazycharm.py"


def test_build_generics_symlink_dir(tmp_path, config):
    """Respects a symlinked dir."""
    build_dir = tmp_path / BUILD_DIRNAME
    build_dir.mkdir()

    metadata = tmp_path / CHARM_METADATA
    metadata.write_text("name: crazycharm")
    entrypoint = tmp_path / "crazycharm.py"
    entrypoint.touch()
    somedir = tmp_path / "somedir"
    somedir.mkdir()
    somefile = somedir / "sanity check"
    somefile.touch()
    the_symlink = tmp_path / "thelink"
    the_symlink.symlink_to(somedir)

    builder = Builder(
        {
            "from": tmp_path,
            "entrypoint": entrypoint,
            "requirement": [],
        },
        config,
    )
    builder.handle_generic_paths()

    built_symlink = build_dir / "thelink"
    assert built_symlink.is_symlink()
    assert built_symlink.resolve() == build_dir / "somedir"
    real_link = os.readlink(str(built_symlink))
    assert real_link == "somedir"

    # as a sanity check, the file inside the linked dir should exist
    assert (build_dir / "thelink" / "sanity check").exists()


def test_build_generics_symlink_deep(tmp_path, config):
    """Correctly re-links a symlink across deep dirs."""
    build_dir = tmp_path / BUILD_DIRNAME
    build_dir.mkdir()

    metadata = tmp_path / CHARM_METADATA
    metadata.write_text("name: crazycharm")
    entrypoint = tmp_path / "crazycharm.py"
    entrypoint.touch()

    dir1 = tmp_path / "dir1"
    dir1.mkdir()
    dir2 = tmp_path / "dir2"
    dir2.mkdir()
    original_target = dir1 / "file.real"
    original_target.touch()
    the_symlink = dir2 / "file.link"
    the_symlink.symlink_to(original_target)

    builder = Builder(
        {
            "from": tmp_path,
            "entrypoint": entrypoint,
            "requirement": [],
        },
        config,
    )
    builder.handle_generic_paths()

    built_symlink = build_dir / "dir2" / "file.link"
    assert built_symlink.is_symlink()
    assert built_symlink.resolve() == build_dir / "dir1" / "file.real"
    real_link = os.readlink(str(built_symlink))
    assert real_link == "../dir1/file.real"


def test_build_generics_symlink_file_outside(tmp_path, caplog, config):
    """Ignores (with warning) a symlink pointing a file outside projects dir."""
    caplog.set_level(logging.WARNING)

    project_dir = tmp_path / "test-project"
    project_dir.mkdir()

    metadata = project_dir / CHARM_METADATA
    metadata.write_text("name: crazycharm")
    build_dir = project_dir / BUILD_DIRNAME
    build_dir.mkdir()
    entrypoint = project_dir / "crazycharm.py"
    entrypoint.touch()

    outside_project = tmp_path / "dangerous.txt"
    outside_project.touch()
    the_symlink = project_dir / "external-file"
    the_symlink.symlink_to(outside_project)

    builder = Builder(
        {
            "from": project_dir,
            "entrypoint": entrypoint,
            "requirement": [],
        },
        config,
    )
    builder.handle_generic_paths()

    assert not (build_dir / "external-file").exists()
    expected = "Ignoring symlink because targets outside the project: 'external-file'"
    assert expected in [rec.message for rec in caplog.records]


def test_build_generics_symlink_directory_outside(tmp_path, caplog, config):
    """Ignores (with warning) a symlink pointing a dir outside projects dir."""
    caplog.set_level(logging.WARNING)

    project_dir = tmp_path / "test-project"
    project_dir.mkdir()

    metadata = project_dir / CHARM_METADATA
    metadata.write_text("name: crazycharm")
    build_dir = project_dir / BUILD_DIRNAME
    build_dir.mkdir()
    entrypoint = project_dir / "crazycharm.py"
    entrypoint.touch()

    outside_project = tmp_path / "dangerous"
    outside_project.mkdir()
    the_symlink = project_dir / "external-dir"
    the_symlink.symlink_to(outside_project)

    builder = Builder(
        {
            "from": project_dir,
            "entrypoint": entrypoint,
            "requirement": [],
        },
        config,
    )
    builder.handle_generic_paths()

    assert not (build_dir / "external-dir").exists()
    expected = "Ignoring symlink because targets outside the project: 'external-dir'"
    assert expected in [rec.message for rec in caplog.records]


def test_build_generics_different_filetype(tmp_path, caplog, monkeypatch, config):
    """Ignores whatever is not a regular file, symlink or dir."""
    caplog.set_level(logging.DEBUG)

    # change into the tmp path and do everything locally, because otherwise the socket path
    # will be too long for mac os
    monkeypatch.chdir(tmp_path)

    metadata = tmp_path / CHARM_METADATA
    metadata.write_text("name: crazycharm")
    build_dir = pathlib.Path(BUILD_DIRNAME)
    build_dir.mkdir()
    entrypoint = pathlib.Path("crazycharm.py")
    entrypoint.touch()

    # create a socket
    sock = socket.socket(socket.AF_UNIX, socket.SOCK_STREAM)
    sock.bind("test-socket")

    builder = Builder(
        {
            "from": tmp_path,
            "entrypoint": tmp_path / entrypoint,
            "requirement": [],
        },
        config,
    )
    builder.handle_generic_paths()

    assert not (build_dir / "test-socket").exists()
    expected = "Ignoring file because of type: 'test-socket'"
    assert expected in [rec.message for rec in caplog.records]


def test_build_dispatcher_modern_dispatch_created(tmp_path, config):
    """The dispatcher script is properly built."""
    metadata = tmp_path / CHARM_METADATA
    metadata.write_text("name: crazycharm")
    build_dir = tmp_path / BUILD_DIRNAME
    build_dir.mkdir()

    linked_entrypoint = build_dir / "somestuff.py"

    builder = Builder(
        {
            "from": tmp_path,
            "entrypoint": "whatever",
            "requirement": [],
        },
        config,
    )
    builder.handle_dispatcher(linked_entrypoint)

    included_dispatcher = build_dir / DISPATCH_FILENAME
    with included_dispatcher.open("rt", encoding="utf8") as fh:
        dispatcher_code = fh.read()
    assert dispatcher_code == DISPATCH_CONTENT.format(
        entrypoint_relative_path="somestuff.py"
    )


def test_build_dispatcher_modern_dispatch_respected(tmp_path, config):
    """The already included dispatcher script is left untouched."""
    metadata = tmp_path / CHARM_METADATA
    metadata.write_text("name: crazycharm")
    build_dir = tmp_path / BUILD_DIRNAME
    build_dir.mkdir()

    already_present_dispatch = build_dir / DISPATCH_FILENAME
    with already_present_dispatch.open("wb") as fh:
        fh.write(b"abc")

    builder = Builder(
        {
            "from": tmp_path,
            "entrypoint": "whatever",
            "requirement": [],
        },
        config,
    )
    builder.handle_dispatcher("whatever")

    with already_present_dispatch.open("rb") as fh:
        assert fh.read() == b"abc"


def test_build_dispatcher_classic_hooks_mandatory_created(tmp_path, config):
    """The mandatory classic hooks are implemented ok if not present."""
    metadata = tmp_path / CHARM_METADATA
    metadata.write_text("name: crazycharm")
    build_dir = tmp_path / BUILD_DIRNAME
    build_dir.mkdir()

    linked_entrypoint = build_dir / "somestuff.py"
    included_dispatcher = build_dir / DISPATCH_FILENAME

    builder = Builder(
        {
            "from": tmp_path,
            "entrypoint": "whatever",
            "requirement": [],
        },
        config,
    )
    with patch("charmcraft.commands.build.MANDATORY_HOOK_NAMES", {"testhook"}):
        builder.handle_dispatcher(linked_entrypoint)

    test_hook = build_dir / "hooks" / "testhook"
    assert test_hook.is_symlink()
    assert test_hook.resolve() == included_dispatcher
    real_link = os.readlink(str(test_hook))
    assert real_link == os.path.join("..", DISPATCH_FILENAME)


def test_build_dispatcher_classic_hooks_mandatory_respected(tmp_path, config):
    """The already included mandatory classic hooks are left untouched."""
    metadata = tmp_path / CHARM_METADATA
    metadata.write_text("name: crazycharm")
    build_dir = tmp_path / BUILD_DIRNAME
    build_dir.mkdir()

    built_hooks_dir = build_dir / "hooks"
    built_hooks_dir.mkdir()
    test_hook = built_hooks_dir / "testhook"
    with test_hook.open("wb") as fh:
        fh.write(b"abc")

    linked_entrypoint = build_dir / "somestuff.py"

    builder = Builder(
        {
            "from": tmp_path,
            "entrypoint": "whatever",
            "requirement": [],
        },
        config,
    )
    with patch("charmcraft.commands.build.MANDATORY_HOOK_NAMES", {"testhook"}):
        builder.handle_dispatcher(linked_entrypoint)

    with test_hook.open("rb") as fh:
        assert fh.read() == b"abc"


def test_build_dispatcher_classic_hooks_linking_charm_replaced(
    tmp_path, caplog, config
):
    """Hooks that are just a symlink to the entrypoint are replaced."""
    caplog.set_level(logging.DEBUG, logger="charmcraft")

    metadata = tmp_path / CHARM_METADATA
    metadata.write_text("name: crazycharm")
    build_dir = tmp_path / BUILD_DIRNAME
    build_dir.mkdir()

    # simple source code
    src_dir = build_dir / "src"
    src_dir.mkdir()
    built_charm_script = src_dir / "charm.py"
    with built_charm_script.open("wb") as fh:
        fh.write(b"all the magic")

    # a test hook, just a symlink to the charm
    built_hooks_dir = build_dir / "hooks"
    built_hooks_dir.mkdir()
    test_hook = built_hooks_dir / "somehook"
    test_hook.symlink_to(built_charm_script)

    included_dispatcher = build_dir / DISPATCH_FILENAME

    builder = Builder(
        {
            "from": tmp_path,
            "entrypoint": "whatever",
            "requirement": [],
        },
        config,
    )
    builder.handle_dispatcher(built_charm_script)

    # the test hook is still there and a symlink, but now pointing to the dispatcher
    assert test_hook.is_symlink()
    assert test_hook.resolve() == included_dispatcher
    expected = "Replacing existing hook 'somehook' as it's a symlink to the entrypoint"
    assert expected in [rec.message for rec in caplog.records]


def test_build_dependencies_virtualenv_simple(tmp_path, config):
    """A virtualenv is created with the specified requirements file."""
    metadata = tmp_path / CHARM_METADATA
    metadata.write_text("name: crazycharm")
    build_dir = tmp_path / BUILD_DIRNAME
    build_dir.mkdir()

    builder = Builder(
        {
            "from": tmp_path,
            "entrypoint": "whatever",
            "requirement": ["reqs.txt"],
        },
        config,
    )

    with patch("charmcraft.commands.build.subprocess.run") as mock_run:
        mock_run.return_value.returncode = 1
        with patch("charmcraft.commands.build.polite_exec") as mock:
            mock.return_value = 0
            builder.handle_dependencies()

    envpath = build_dir / VENV_DIRNAME
    assert mock.mock_calls == [
        call(["pip3", "list"]),
        call(
            ["pip3", "install", "--target={}".format(envpath), "--requirement=reqs.txt"]
        ),
    ]
    assert mock_run.mock_calls == [
        call(
            [
                "python3",
                "-c",
                (
                    "from pip.commands.install import InstallCommand; "
                    'assert InstallCommand().cmd_opts.get_option("--system") is not None'
                ),
            ],
            stdout=subprocess.DEVNULL,
            stderr=subprocess.DEVNULL,
        ),
    ]


def test_build_dependencies_needs_system(tmp_path, config):
    """pip3 is called with --system when pip3 needs it."""
    metadata = tmp_path / CHARM_METADATA
    metadata.write_text("name: crazycharm")
    build_dir = tmp_path / BUILD_DIRNAME
    build_dir.mkdir()

    builder = Builder(
        {
            "from": tmp_path,
            "entrypoint": "whatever",
            "requirement": ["reqs"],
        },
        config,
    )

    with patch("charmcraft.commands.build.subprocess.run") as mock_run:
        mock_run.return_value.returncode = 0
        with patch("charmcraft.commands.build.polite_exec") as mock:
            mock.return_value = 0
            builder.handle_dependencies()

    envpath = build_dir / VENV_DIRNAME
    assert mock.mock_calls == [
        call(["pip3", "list"]),
        call(
            [
                "pip3",
                "install",
                "--target={}".format(envpath),
                "--system",
                "--requirement=reqs",
            ]
        ),
    ]


def test_build_dependencies_virtualenv_multiple(tmp_path, config):
    """A virtualenv is created with multiple requirements files."""
    metadata = tmp_path / CHARM_METADATA
    metadata.write_text("name: crazycharm")
    build_dir = tmp_path / BUILD_DIRNAME
    build_dir.mkdir()

    builder = Builder(
        {
            "from": tmp_path,
            "entrypoint": "whatever",
            "requirement": ["reqs1.txt", "reqs2.txt"],
        },
        config,
    )

    with patch("charmcraft.commands.build.subprocess.run") as mock_run:
        mock_run.return_value.returncode = 1
        with patch("charmcraft.commands.build.polite_exec") as mock:
            mock.return_value = 0
            builder.handle_dependencies()

    envpath = build_dir / VENV_DIRNAME
    assert mock.mock_calls == [
        call(["pip3", "list"]),
        call(
            [
                "pip3",
                "install",
                "--target={}".format(envpath),
                "--requirement=reqs1.txt",
                "--requirement=reqs2.txt",
            ]
        ),
    ]


def test_build_dependencies_virtualenv_none(tmp_path, config):
    """The virtualenv is NOT created if no needed."""
    metadata = tmp_path / CHARM_METADATA
    metadata.write_text("name: crazycharm")
    build_dir = tmp_path / BUILD_DIRNAME
    build_dir.mkdir()

    builder = Builder(
        {
            "from": tmp_path,
            "entrypoint": "whatever",
            "requirement": [],
        },
        config,
    )

    with patch("charmcraft.commands.build.polite_exec") as mock:
        builder.handle_dependencies()

    mock.assert_not_called()


def test_build_dependencies_virtualenv_error_basicpip(tmp_path, config):
    """Process is properly interrupted if using pip fails."""
    metadata = tmp_path / CHARM_METADATA
    metadata.write_text("name: crazycharm")
    build_dir = tmp_path / BUILD_DIRNAME
    build_dir.mkdir()

    builder = Builder(
        {
            "from": tmp_path,
            "entrypoint": "whatever",
            "requirement": ["something"],
        },
        config,
    )

    with patch("charmcraft.commands.build.subprocess.run") as mock_run:
        mock_run.return_value.returncode = 1
        with patch("charmcraft.commands.build.polite_exec") as mock:
            mock.return_value = -7
            with pytest.raises(CommandError, match="problems using pip"):
                builder.handle_dependencies()


def test_build_dependencies_virtualenv_error_installing(tmp_path, config):
    """Process is properly interrupted if virtualenv creation fails."""
    metadata = tmp_path / CHARM_METADATA
    metadata.write_text("name: crazycharm")
    build_dir = tmp_path / BUILD_DIRNAME
    build_dir.mkdir()

    builder = Builder(
        {
            "from": tmp_path,
            "entrypoint": "whatever",
            "requirement": ["something"],
        },
        config,
    )

    with patch("charmcraft.commands.build.subprocess.run") as mock_run:
        mock_run.return_value.returncode = 1
        with patch("charmcraft.commands.build.polite_exec") as mock:
            mock.side_effect = [0, -7]
            with pytest.raises(CommandError, match="problems installing dependencies"):
                builder.handle_dependencies()


def test_build_package_tree_structure(tmp_path, monkeypatch, config):
    """The zip file is properly built internally."""
    # the metadata
    metadata_data = {"name": "name-from-metadata"}
    metadata_file = tmp_path / "metadata.yaml"
    with metadata_file.open("wt", encoding="ascii") as fh:
        yaml.dump(metadata_data, fh)

    # create some dirs and files! a couple of files outside, and the dir we'll zip...
    file_outside_1 = tmp_path / "file_outside_1"
    with file_outside_1.open("wb") as fh:
        fh.write(b"content_out_1")
    file_outside_2 = tmp_path / "file_outside_2"
    with file_outside_2.open("wb") as fh:
        fh.write(b"content_out_2")
    to_be_zipped_dir = tmp_path / BUILD_DIRNAME
    to_be_zipped_dir.mkdir()

    # ...also outside a dir with a file...
    dir_outside = tmp_path / "extdir"
    dir_outside.mkdir()
    file_ext = dir_outside / "file_ext"
    with file_ext.open("wb") as fh:
        fh.write(b"external file")

    # ...then another file inside, and another dir...
    file_inside = to_be_zipped_dir / "file_inside"
    with file_inside.open("wb") as fh:
        fh.write(b"content_in")
    dir_inside = to_be_zipped_dir / "somedir"
    dir_inside.mkdir()

    # ...also inside, a link to the external dir...
    dir_linked_inside = to_be_zipped_dir / "linkeddir"
    dir_linked_inside.symlink_to(dir_outside)

    # ...and finally another real file, and two symlinks
    file_deep_1 = dir_inside / "file_deep_1"
    with file_deep_1.open("wb") as fh:
        fh.write(b"content_deep")
    file_deep_2 = dir_inside / "file_deep_2"
    file_deep_2.symlink_to(file_inside)
    file_deep_3 = dir_inside / "file_deep_3"
    file_deep_3.symlink_to(file_outside_1)

    # zip it
    monkeypatch.chdir(tmp_path)  # so the zip file is left in the temp dir
    builder = Builder(
        {
            "from": tmp_path,
            "entrypoint": "whatever",
            "requirement": [],
        },
        config,
    )
    zipname = builder.handle_package()

    # check the stuff outside is not in the zip, the stuff inside is zipped (with
    # contents!), and all relative to build dir
    zf = zipfile.ZipFile(zipname)
    assert "file_outside_1" not in [x.filename for x in zf.infolist()]
    assert "file_outside_2" not in [x.filename for x in zf.infolist()]
    assert zf.read("file_inside") == b"content_in"
    assert zf.read("somedir/file_deep_1") == b"content_deep"  # own
    assert zf.read("somedir/file_deep_2") == b"content_in"  # from file inside
    assert zf.read("somedir/file_deep_3") == b"content_out_1"  # from file outside 1
    assert (
        zf.read("linkeddir/file_ext") == b"external file"
    )  # from file in the outside linked dir


def test_build_package_name(tmp_path, monkeypatch, config):
    """The zip file name comes from the metadata."""
    to_be_zipped_dir = tmp_path / BUILD_DIRNAME
    to_be_zipped_dir.mkdir()

    # the metadata
    metadata_data = {"name": "name-from-metadata"}
    metadata_file = tmp_path / "metadata.yaml"
    with metadata_file.open("wt", encoding="ascii") as fh:
        yaml.dump(metadata_data, fh)

    # zip it
    monkeypatch.chdir(tmp_path)  # so the zip file is left in the temp dir
    builder = Builder(
        {
            "from": tmp_path,
            "entrypoint": "whatever",
            "requirement": [],
        },
        config,
    )
    zipname = builder.handle_package()

    assert zipname == "name-from-metadata.charm"


def test_builder_without_jujuignore(tmp_path, config):
    """Without a .jujuignore we still have a default set of ignores"""
    metadata = tmp_path / CHARM_METADATA
    metadata.write_text("name: crazycharm")
    build_dir = tmp_path / BUILD_DIRNAME
    build_dir.mkdir()

    builder = Builder(
        {
            "from": tmp_path,
            "entrypoint": "whatever",
            "requirement": [],
        },
        config,
    )
    ignore = builder._load_juju_ignore()
    assert ignore.match("/.git", is_dir=True)
    assert ignore.match("/build", is_dir=True)
    assert not ignore.match("myfile.py", is_dir=False)


def test_builder_with_jujuignore(tmp_path, config):
    """With a .jujuignore we will include additional ignores."""
    metadata = tmp_path / CHARM_METADATA
    metadata.write_text("name: crazycharm")
    build_dir = tmp_path / BUILD_DIRNAME
    build_dir.mkdir()
    with (tmp_path / ".jujuignore").open("w", encoding="utf-8") as ignores:
        ignores.write("*.py\n" "/h\xef.txt\n")

    builder = Builder(
        {
            "from": tmp_path,
            "entrypoint": "whatever",
            "requirement": [],
        },
        config,
    )
    ignore = builder._load_juju_ignore()
    assert ignore.match("/.git", is_dir=True)
    assert ignore.match("/build", is_dir=True)
    assert ignore.match("myfile.py", is_dir=False)
    assert not ignore.match("hi.txt", is_dir=False)
    assert ignore.match("h\xef.txt", is_dir=False)
    assert not ignore.match("myfile.c", is_dir=False)


# --- tests for relativise helper


def test_relativise_sameparent():
    """Two files in the same dir."""
    src = pathlib.Path("/tmp/foo/bar/src.txt")
    dst = pathlib.Path("/tmp/foo/bar/dst.txt")
    rel = relativise(src, dst)
    assert rel == pathlib.Path("dst.txt")


def test_relativise_src_under():
    """The src is in subdirectory of dst's parent."""
    src = pathlib.Path("/tmp/foo/bar/baz/src.txt")
    dst = pathlib.Path("/tmp/foo/dst.txt")
    rel = relativise(src, dst)
    assert rel == pathlib.Path("../../dst.txt")


def test_relativise_dst_under():
    """The dst is in subdirectory of src's parent."""
    src = pathlib.Path("/tmp/foo/src.txt")
    dst = pathlib.Path("/tmp/foo/bar/baz/dst.txt")
    rel = relativise(src, dst)
    assert rel == pathlib.Path("bar/baz/dst.txt")


def test_relativise_different_parents_shallow():
    """Different parents for src and dst, but shallow."""
    src = pathlib.Path("/tmp/foo/bar/src.txt")
    dst = pathlib.Path("/tmp/foo/baz/dst.txt")
    rel = relativise(src, dst)
    assert rel == pathlib.Path("../baz/dst.txt")


def test_relativise_different_parents_deep():
    """Different parents for src and dst, in a deep structure."""
    src = pathlib.Path("/tmp/foo/bar1/bar2/src.txt")
    dst = pathlib.Path("/tmp/foo/baz1/baz2/baz3/dst.txt")
    rel = relativise(src, dst)
    assert rel == pathlib.Path("../../baz1/baz2/baz3/dst.txt")


def test_format_charm_file_name_legacy():
    """Basic entry."""
    assert format_charm_file_name("charm-name", None) == "charm-name.charm"


def test_format_charm_file_name_basic():
    """Basic entry."""
    bases_config = BasesConfiguration(
        **{
            "build-on": [],
            "run-on": [
                Base(name="xname", channel="xchannel", architectures=["xarch1"])
            ],
        }
    )

    assert (
        format_charm_file_name("charm-name", bases_config)
        == "charm-name_xname-xchannel-xarch1.charm"
    )


def test_format_charm_file_name_multi_arch():
    """Multiple architectures."""
    bases_config = BasesConfiguration(
        **{
            "build-on": [],
            "run-on": [
                Base(
                    name="xname",
                    channel="xchannel",
                    architectures=["xarch1", "xarch2", "xarch3"],
                )
            ],
        }
    )

    assert (
        format_charm_file_name("charm-name", bases_config)
        == "charm-name_xname-xchannel-xarch1-xarch2-xarch3.charm"
    )


def test_format_charm_file_name_multi_run_on():
    """Multiple run-on entries."""
    bases_config = BasesConfiguration(
        **{
            "build-on": [],
            "run-on": [
                Base(name="x1name", channel="x1channel", architectures=["x1arch"]),
                Base(
                    name="x2name",
                    channel="x2channel",
                    architectures=["x2arch1", "x2arch2"],
                ),
            ],
        }
    )

    assert (
        format_charm_file_name("charm-name", bases_config)
        == "charm-name_x1name-x1channel-x1arch_x2name-x2channel-x2arch1-x2arch2.charm"
    )<|MERGE_RESOLUTION|>--- conflicted
+++ resolved
@@ -673,10 +673,6 @@
     assert "Building for 'bases[2]' as host matches 'build-on[0]'." in records
 
 
-<<<<<<< HEAD
-def test_build_bases_index_scenarios_provider(
-    basic_project, caplog, mock_ensure_provider_is_available, monkeypatch
-=======
 @pytest.mark.parametrize(
     "mode,cmd_flags",
     [
@@ -686,8 +682,12 @@
     ],
 )
 def test_build_bases_index_scenarios_provider(
-    basic_project, monkeypatch, caplog, mode, cmd_flags
->>>>>>> 311cfcba
+    mode,
+    cmd_flags,
+    basic_project,
+    caplog,
+    mock_ensure_provider_is_available,
+    monkeypatch,
 ):
     """Test cases for base-index parameter."""
     monkeypatch.setattr(message_handler, "mode", mode)
