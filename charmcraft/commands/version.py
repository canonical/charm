# Copyright 2020 Canonical Ltd.
#
# Licensed under the Apache License, Version 2.0 (the "License");
# you may not use this file except in compliance with the License.
# You may obtain a copy of the License at
#
# http://www.apache.org/licenses/LICENSE-2.0
#
# Unless required by applicable law or agreed to in writing, software
# distributed under the License is distributed on an "AS IS" BASIS,
# WITHOUT WARRANTIES OR CONDITIONS OF ANY KIND, either express or implied.
# See the License for the specific language governing permissions and
# limitations under the License.
#
# For further info, check https://github.com/canonical/charmcraft


import logging

from charmcraft import __version__
from charmcraft.cmdbase import BaseCommand

logger = logging.getLogger(__name__)

_overview = """
Show the charmcraft version.

The output has the following format: X.Y.Z[+N.gHASH[.dirty]]

Where:

- X, Y and Z are the major, minor and patch version numbers,
  upgraded when a release is done

- +N.gHASH is present if using charmcraft from the project (how many
  commits after last release, and last commit's hash)

- .dirty is present if the branch you're executing charmcraft from has
  modifications

Example: 0.3.1+40.g883455b.dirty
"""


class VersionCommand(BaseCommand):
    """Show the charmcraft version."""
    name = 'version'
<<<<<<< HEAD
    help_msg = "Show the version."
    common = True
=======
    help_msg = "show the version"
    overview = _overview
>>>>>>> da102fce

    def run(self, parsed_args):
        """Run the command."""
        logger.info("%s", __version__)<|MERGE_RESOLUTION|>--- conflicted
+++ resolved
@@ -45,13 +45,9 @@
 class VersionCommand(BaseCommand):
     """Show the charmcraft version."""
     name = 'version'
-<<<<<<< HEAD
     help_msg = "Show the version."
+    overview = _overview
     common = True
-=======
-    help_msg = "show the version"
-    overview = _overview
->>>>>>> da102fce
 
     def run(self, parsed_args):
         """Run the command."""
