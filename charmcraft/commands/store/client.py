# Copyright 2020-2021 Canonical Ltd.
#
# Licensed under the Apache License, Version 2.0 (the "License");
# you may not use this file except in compliance with the License.
# You may obtain a copy of the License at
#
# http://www.apache.org/licenses/LICENSE-2.0
#
# Unless required by applicable law or agreed to in writing, software
# distributed under the License is distributed on an "AS IS" BASIS,
# WITHOUT WARRANTIES OR CONDITIONS OF ANY KIND, either express or implied.
# See the License for the specific language governing permissions and
# limitations under the License.
#
# For further info, check https://github.com/canonical/charmcraft

"""A client to hit the Store."""

import logging
import os
import webbrowser
from http.cookiejar import MozillaCookieJar

import appdirs
import requests
from macaroonbakery import httpbakery
from requests.adapters import HTTPAdapter
from requests.exceptions import RequestException
from requests.packages.urllib3.util.retry import Retry
from requests_toolbelt import MultipartEncoder, MultipartEncoderMonitor

from charmcraft import __version__
from charmcraft.cmdbase import CommandError

# set urllib3's logger to only emit errors, not warnings. Otherwise even
# retries are printed, and they're nasty.
logging.getLogger(requests.packages.urllib3.__package__).setLevel(logging.ERROR)

logger = logging.getLogger('charmcraft.commands.store')


def build_user_agent():
    """Build the charmcraft's user agent."""
    # XXX Facundo 2020-06-29: we need to include here at least the platform, maybe
    # architecture, etc. Related: issue #74.
    return "charmcraft/{}".format(__version__)


def visit_page_with_browser(visit_url):
    """Open a browser so the user can validate its identity."""
    logger.warning(
        "Opening an authorization web page in your browser; if it does not open, "
        "please open this URL: %s", visit_url)
    webbrowser.open(visit_url, new=1)


class _AuthHolder:
    """Holder and wrapper of all authentication bits.

    Main two purposes of this class:

    - deal with credentials persistence

    - wrap HTTP calls to ensure authentication

    XXX Facundo 2020-06-18: right now for functionality bootstrapping we're storing credentials
    on disk, we may move to a keyring, wallet, other solution, or firmly remain here when we
    get a "security" recommendation (related: issue #52).
    """

    def __init__(self):
        self._cookiejar_filepath = appdirs.user_config_dir('charmcraft.credentials')
        self._cookiejar = None
        self._client = None

    def clear_credentials(self):
        """Clear stored credentials."""
        if os.path.exists(self._cookiejar_filepath):
            os.unlink(self._cookiejar_filepath)
            logger.debug("Credentials cleared: file '%s' removed", self._cookiejar_filepath)
        else:
            logger.debug(
                "Credentials file not found to be removed: '%s'", self._cookiejar_filepath)

    def _save_credentials_if_changed(self):
        """Save credentials if changed."""
        if list(self._cookiejar) != self._old_cookies:
            logger.debug("Saving credentials to file: '%s'", self._cookiejar_filepath)
            dirpath = os.path.dirname(self._cookiejar_filepath)
            os.makedirs(dirpath, exist_ok=True)

            fd = os.open(self._cookiejar_filepath, os.O_WRONLY | os.O_CREAT | os.O_TRUNC, 0o600)
            os.fchmod(fd, 0o600)
            self._cookiejar.save(fd)

    def _load_credentials(self):
        """Load credentials and set up internal auth request objects."""
        wbi = httpbakery.WebBrowserInteractor(open=visit_page_with_browser)
        self._cookiejar = MozillaCookieJar(self._cookiejar_filepath)
        self._client = httpbakery.Client(cookies=self._cookiejar, interaction_methods=[wbi])

        if os.path.exists(self._cookiejar_filepath):
            logger.debug("Loading credentials from file: '%s'", self._cookiejar_filepath)
            try:
                self._cookiejar.load()
            except Exception as err:
                # alert and continue processing (without having credentials, of course, the user
                # will be asked to authenticate)
                logger.warning("Failed to read credentials: %r", err)
        else:
            logger.debug("Credentials file not found: '%s'", self._cookiejar_filepath)

        # iterates the cookiejar (which is mutable, may change later) and get the cookies
        # for comparison after hitting the endpoint
        self._old_cookies = list(self._cookiejar)

    def request(self, method, url, body):
        """Do a request."""
        if self._client is None:
            # load everything on first usage
            self._load_credentials()

        headers = {"User-Agent": build_user_agent()}

        # this request through the bakery lib will automatically catch any authentication
        # problem and (if any) ask the user to authenticate and retry the original request; if
        # that fails we capture it and raise a proper error
        try:
            resp = self._client.request(method, url, json=body, headers=headers)
        except httpbakery.InteractionError as err:
            raise CommandError("Authentication failure: {}".format(err))

        self._save_credentials_if_changed()
        return resp


def _storage_push(monitor, storage_base_url):
    """Push bytes to the storage."""
    url = storage_base_url + '/unscanned-upload/'
    headers = {
        'Content-Type': monitor.content_type,
        'Accept': 'application/json',
        'User-Agent': build_user_agent(),
    }
    retries = Retry(total=5, backoff_factor=2, status_forcelist=[500, 502, 503, 504])

    with requests.Session() as session:
        session.mount("https://", HTTPAdapter(max_retries=retries))

        try:
            response = session.post(url, headers=headers, data=monitor)
        except RequestException as err:
            raise CommandError("Network error when pushing file: {}({!r})".format(
                err.__class__.__name__, str(err)))

    return response


class Client:
    """Lightweight layer above _AuthHolder to present a more network oriented interface."""

    # default production URLs
    api_base_url = 'https://api.charmhub.io'
    storage_base_url = 'https://storage.snapcraftcontent.com'

    def __init__(self, api_base_url, storage_base_url):
        self._auth_client = _AuthHolder()
        self.api_base_url = api_base_url.rstrip('/')
        self.storage_base_url = storage_base_url.rstrip('/')

    def clear_credentials(self):
        """Clear stored credentials."""
        self._auth_client.clear_credentials()

    def _parse_store_error(self, response):
        """Get the proper error from the Store response."""
        default_msg = "Failure working with the Store: [{}] {!r}".format(
            response.status_code, response.content)
        try:
            error_data = response.json()
        except ValueError:
            return default_msg

        try:
            error_info = [(error['message'], error['code']) for error in error_data['error-list']]
        except (KeyError, TypeError):
            return default_msg

        if not error_info:
            return default_msg

        messages = []
        for msg, code in error_info:
            if code:
                msg += " [code: {}]".format(code)
            messages.append(msg)
        return "Store failure! " + "; ".join(messages)

    def _hit(self, method, urlpath, body=None):
<<<<<<< HEAD
        """Generic hit to the Store."""
        url = self.api_base_url + urlpath
=======
        """Issue a request to the Store."""
        url = API_BASE_URL + urlpath
>>>>>>> 89d2ff7c
        logger.debug("Hitting the store: %s %s %s", method, url, body)
        resp = self._auth_client.request(method, url, body)
        if not resp.ok:
            raise CommandError(self._parse_store_error(resp))

        logger.debug("Store ok: %s", resp.status_code)
        # XXX Facundo 2020-06-30: we need to wrap this .json() call, and raise UnknownError (after
        # logging in debug the received raw response). This would catch weird "html" responses,
        # for example, without making charmcraft to badly crash. Related: issue #73.
        data = resp.json()
        return data

    def get(self, urlpath):
        """GET something from the Store."""
        return self._hit('GET', urlpath)

    def post(self, urlpath, body):
        """POST a body (json-encoded) to the Store."""
        return self._hit('POST', urlpath, body)

    def push(self, filepath):
        """Push the bytes from filepath to the Storage."""
        logger.debug("Starting to push %s", filepath)

        def _progress(monitor):
            # XXX Facundo 2020-07-01: use a real progress bar
            if monitor.bytes_read <= monitor.len:
                progress = 100 * monitor.bytes_read / monitor.len
                print("Uploading... {:.2f}%\r".format(progress), end='', flush=True)

        with filepath.open('rb') as fh:
            encoder = MultipartEncoder(
                fields={"binary": (filepath.name, fh, "application/octet-stream")})

            # create a monitor (so that progress can be displayed) as call the real pusher
            monitor = MultipartEncoderMonitor(encoder, _progress)
            response = _storage_push(monitor, self.storage_base_url)

        if not response.ok:
            raise CommandError("Failure while pushing file: [{}] {!r}".format(
                response.status_code, response.content))

        result = response.json()
        if not result['successful']:
            raise CommandError("Server error while pushing file: {}".format(result))

        upload_id = result['upload_id']
        logger.debug("Uploading bytes ended, id %s", upload_id)
        return upload_id<|MERGE_RESOLUTION|>--- conflicted
+++ resolved
@@ -197,13 +197,8 @@
         return "Store failure! " + "; ".join(messages)
 
     def _hit(self, method, urlpath, body=None):
-<<<<<<< HEAD
-        """Generic hit to the Store."""
+        """Issue a request to the Store."""
         url = self.api_base_url + urlpath
-=======
-        """Issue a request to the Store."""
-        url = API_BASE_URL + urlpath
->>>>>>> 89d2ff7c
         logger.debug("Hitting the store: %s %s %s", method, url, body)
         resp = self._auth_client.request(method, url, body)
         if not resp.ok:
