--- conflicted
+++ resolved
@@ -165,15 +165,9 @@
 
     def run(self, parsed_args):
         """Run the command."""
-<<<<<<< HEAD
-        store = Store()
+        store = Store(self.config.charmhub)
         store.register_name(parsed_args.name, CHARM)
         logger.info("You are now the publisher of charm %r in Charmhub.", parsed_args.name)
-=======
-        store = Store(self.config.charmhub)
-        store.register_name(parsed_args.name)
-        logger.info("You are now the publisher of %r in Charmhub.", parsed_args.name)
->>>>>>> a808ff3b
 
 
 class ListNamesCommand(BaseCommand):
