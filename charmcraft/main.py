--- conflicted
+++ resolved
@@ -38,15 +38,9 @@
         # auth
         store.LoginCommand, store.LogoutCommand, store.WhoamiCommand,
         # name handling
-<<<<<<< HEAD
-        store.RegisterNameCommand, store.ListRegisteredCommand,
+        store.RegisterNameCommand, store.ListNamesCommand,
         # pushing files and checking revisions
         store.UploadCommand, store.ListRevisionsCommand,
-=======
-        store.RegisterNameCommand, store.ListNamesCommand,
-        # pushing files
-        store.UploadCommand,
->>>>>>> ef02a14e
     ]),
 ]
 
