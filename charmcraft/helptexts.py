--- conflicted
+++ resolved
@@ -56,24 +56,6 @@
     """
     return USAGE.format(fullcommand=fullcommand, error_message=error_message)
 
-# generic intro and outro texts
-HEADER = """
-Usage:
-    charmcraft [help] <command>
-"""
-
-USAGE = """\
-Usage: charmcraft [OPTIONS] COMMAND [ARGS]...
-Try '{fullcommand} -h' for help.
-
-Error: {error_message}
-"""
-
-
-def get_usage_message(fullcommand, error_message):
-    """Build a usage and error message."""
-    return USAGE.format(fullcommand=fullcommand, error_message=error_message)
-
 
 def _build_item(title, text, title_space):
     """Show an item in the help, generically a title and a text aligned.
@@ -167,12 +149,6 @@
 def get_detailed_help(command_groups, global_options):
     """Produce the text for the detailed help.
 
-<<<<<<< HEAD
-    It has the following structure:
-
-    - usage
-    - summary (link to docs)
-=======
     - command_groups: list of grouped commands, as it's defined in the main
       module
 
@@ -183,7 +159,6 @@
 
     - usage
     - summary
->>>>>>> 81cc763f
     - global options
     - all commands shown with description, grouped
     - more help
@@ -232,9 +207,6 @@
 def get_command_help(command_groups, command, arguments):
     """Produce the text for each command's help.
 
-<<<<<<< HEAD
-    It has the following structure:
-=======
     - command_groups: list of grouped commands, as it's defined in the main
       module
 
@@ -243,7 +215,6 @@
     - arguments: all command options and parameters, with the (name, description) structure
 
     The help text has the following structure:
->>>>>>> 81cc763f
 
     - usage
     - summary
