--- conflicted
+++ resolved
@@ -34,11 +34,7 @@
     long_description_content_type="text/markdown",
     url="https://github.com/canonical/charmcraft",
     license="Apache-2.0",
-<<<<<<< HEAD
-    packages=["charmcraft", "charmcraft.commands"],
-=======
     packages=setuptools.find_namespace_packages(include=['charmcraft', 'charmcraft.*']),
->>>>>>> 2a362819
     package_data={'': ["LICENSE", "README.md", "requirements.txt"]},
     classifiers=[
         "Environment :: Console",
